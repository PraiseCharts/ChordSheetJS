name: CI

on:
  push:
    branches:
      - master
  pull_request:
    branches:
      - master

jobs:
  build-ubuntu:
    runs-on: ubuntu-latest
    continue-on-error: true
    strategy:
      matrix:
<<<<<<< HEAD
        node-version: [ 16.x, 18.x, 20.x ]
=======
        node-version: [ 16.x, 18.x, 20.x, 22.x ]
>>>>>>> 048a5fb4
    name: Ubuntu NodeJS ${{ matrix.node-version }} sample
    steps:
      - uses: actions/checkout@v4
      - name: Use Node.js ${{ matrix.node-version }}
        uses: actions/setup-node@v4
        with:
          node-version: ${{ matrix.node-version }}
      - name: Enable Corepack
        run: corepack enable
      - name: Install node modules
        run: yarn install
      - name: Run tests
        run: yarn ci
  build-windows:
    continue-on-error: true
    runs-on: windows-latest
    strategy:
      matrix:
        node-version: [ 22.x ]
    name: Windows NodeJS ${{ matrix.node-version }} sample
    steps:
      - uses: actions/checkout@v4
      - name: Use Node.js ${{ matrix.node-version }}
        uses: actions/setup-node@v4
        with:
          node-version: ${{ matrix.node-version }}
      - name: Enable Corepack
        run: corepack enable
      - name: Install node modules
        run: yarn install
      - name: Run tests
        run: yarn ci
  verify-readme:
    runs-on: ubuntu-latest
    strategy:
      matrix:
        node-version: [ 22.x ]
    name: Verify README.md
    steps:
      - uses: actions/checkout@v4
      - name: Use Node.js ${{ matrix.node-version }}
        uses: actions/setup-node@v4
        with:
          node-version: ${{ matrix.node-version }}
      - name: Enable Corepack
        run: corepack enable
      - name: Install node modules
        run: yarn install
      - name: Verify README.md
        run: npm run readme && git diff --quiet README.md
  verify-install:
    runs-on: ubuntu-latest
    strategy:
      matrix:
        node-version: [ 22.x ]
    name: Verify NodeJS installation
    steps:
      - name: Use Node.js ${{ matrix.node-version }}
        uses: actions/setup-node@v4
        with:
          node-version: ${{ matrix.node-version }}
      - name: Enable Corepack
        run: corepack enable
      - name: Verify install
        run: YARN_ENABLE_IMMUTABLE_INSTALLS=false npm install "https://github.com/martijnversluis/ChordSheetJS/tree/$GITHUB_SHA"<|MERGE_RESOLUTION|>--- conflicted
+++ resolved
@@ -14,11 +14,7 @@
     continue-on-error: true
     strategy:
       matrix:
-<<<<<<< HEAD
-        node-version: [ 16.x, 18.x, 20.x ]
-=======
         node-version: [ 16.x, 18.x, 20.x, 22.x ]
->>>>>>> 048a5fb4
     name: Ubuntu NodeJS ${{ matrix.node-version }} sample
     steps:
       - uses: actions/checkout@v4

--- conflicted
+++ resolved
@@ -14,11 +14,7 @@
     continue-on-error: true
     strategy:
       matrix:
-<<<<<<< HEAD
-        node: [ '14', '16', '18', '20' ]
-=======
         node-version: [ 14.x, 16.x, 18.x, 20.x ]
->>>>>>> adbee05d
     name: Node ${{ matrix.node }} sample
     steps:
       - uses: actions/checkout@v3

# ChordChartJS [![Code Climate](https://codeclimate.com/github/BetterMusic/ChordChartJS/badges/gpa.svg)](https://codeclimate.com/github/BetterMusic/ChordChartJS)

A JavaScript library for parsing and formatting chord sheets

**Contents**

- [Installation](#installation)
- [How to ...?](#how-to-)
- [Supported ChordPro directives](#supported-chordpro-directives)
- [API docs](#api-docs)
- [Contributing](CONTRIBUTING.md)

## Installation

### Package managers

`ChordSheetJS` is on npm, to install run:

```bash
npm install chordsheetjs
```

Load with `import`:

```javascript
import ChordSheetJS from 'chordsheetjs';
```

or `require()`:

```javascript
var ChordSheetJS = require('chordsheetjs').default;
```

### Standalone bundle file

If you're not using a build tool, you can download and use the `bundle.js` from the
[latest release](https://github.com/martijnversluis/ChordSheetJS/releases/latest):

```html
<script src="bundle.js"></script>
<script>
// ChordSheetJS is available in global namespace now
const parser = new ChordSheetJS.ChordProParser();
</script>
```

## How to ...?

### Parse chord sheet

#### Regular chord sheets

```javascript
const chordSheet = `
       Am         C/G        F          C
Let it be, let it be, let it be, let it be
C                G              F  C/E Dm C
Whisper words of wisdom, let it be`.substring(1);

const parser = new ChordSheetJS.ChordsOverWordsParser();
const song = parser.parse(chordSheet);
```

#### Ultimate Guitar chord sheets

```javascript
const chordSheet = `
[Chorus]
       Am         C/G        F          C
Let it be, let it be, let it be, let it be
C                G              F  C/E Dm C
Whisper words of wisdom, let it be`.substring(1);

const parser = new ChordSheetJS.UltimateGuitarParser();
const song = parser.parse(chordSheet);
```

#### Chord pro format

```javascript
const chordSheet = `
{title: Let it be}
{subtitle: ChordSheetJS example version}

{start_of_chorus: Chorus}
Let it [Am]be, let it [C/G]be, let it [F]be, let it [C]be
[C]Whisper words of [G]wisdom, let it [F]be [C/E] [Dm] [C]
{end_of_chorus}`.substring(1);

const parser = new ChordSheetJS.ChordProParser();
const song = parser.parse(chordSheet);
```

### Display a parsed sheet

#### Plain text format

```javascript
const formatter = new ChordSheetJS.TextFormatter();
const disp = formatter.format(song);
```

#### HTML format

##### Table-based layout

```javascript
const formatter = new ChordSheetJS.HtmlTableFormatter();
const disp = formatter.format(song);
```

##### Div-based layout

```javascript
const formatter = new ChordSheetJS.HtmlDivFormatter();
const disp = formatter.format(song);
```

#### Chord pro format

```javascript
const formatter = new ChordSheetJS.ChordProFormatter();
const disp = formatter.format(song);
```

### Serialize/deserialize

Chord sheets (`Song`s) can be serialized to plain JavaScript objects, which can be converted to JSON, XML etc by
third-party libraries. The serialized object can also be deserialized back into a `Song`.

```javascript
const serializedSong = new ChordSheetSerializer().serialize(song);
const deserialized = new ChordSheetSerializer().deserialize(serializedSong);
```

### Add styling

The HTML formatters (HtmlTableFormatter and HtmlDivFormatter) can provide basic CSS to help with styling the output:

```javascript
HtmlTableFormatter.cssString();
// .paragraph {
//   margin-bottom: 1em;
// }

HtmlTableFormatter.cssString('.chordSheetViewer');
// .chordSheetViewer .paragraph {
//   margin-bottom: 1em;
// }

HtmlTableFormatter.cssObject();
// '.paragraph': {
//   marginBottom: '1em'
// }
```

### Parsing and modifying chords

```javascript
import { Chord } from 'chordsheetjs';
```

#### Parse

```javascript
const chord = Chord.parse('Ebsus4/Bb');
```

Parse numeric chords (Nashville system):

```javascript
const chord = Chord.parse('b1sus4/#3');
```

#### Display with #toString

Use #toString() to convert the chord to a chord string (eg Dsus/F#)

```javascript
const chord = Chord.parse('Ebsus4/Bb');
chord.toString(); // --> "Ebsus4/Bb"
```

#### Clone

```javascript
var chord2 = chord.clone();
```

#### Normalize

Normalizes keys B#, E#, Cb and Fb to C, F, B and E

```javascript
const chord = Chord.parse('E#/B#');
normalizedChord = chord.normalize();
normalizedChord.toString(); // --> "F/C"
```

#### ~~Switch modifier~~

***Deprecated***

Convert # to b and vice versa

```javascript
const chord = parseChord('Eb/Bb');
const chord2 = chord.switchModifier();
chord2.toString(); // --> "D#/A#"
```

#### Use specific modifier

Set the chord to a specific modifier (# or b)

```javascript
const chord = Chord.parse('Eb/Bb');
const chord2 = chord.useModifier('#');
chord2.toString(); // --> "D#/A#"
```

```javascript
const chord = Chord.parse('Eb/Bb');
const chord2 = chord.useModifier('b');
chord2.toString(); // --> "Eb/Bb"
```

#### Transpose up

```javascript
const chord = Chord.parse('Eb/Bb');
const chord2 = chord.transposeUp();
chord2.toString(); // -> "E/B"
```

#### Transpose down

```javascript
const chord = Chord.parse('Eb/Bb');
const chord2 = chord.transposeDown();
chord2.toString(); // -> "D/A"
```

#### Transpose

```javascript
const chord = Chord.parse('C/E');
const chord2 = chord.transpose(4);
chord2.toString(); // -> "E/G#"
```

```javascript
const chord = Chord.parse('C/E');
const chord2 = chord.transpose(-4);
chord2.toString(); // -> "Ab/C"
```

#### Convert numeric chord to chord symbol

```javascript
const numericChord = Chord.parse('2/4');
const chordSymbol = numericChord.toChordSymbol('E');
chordSymbol.toString(); // -> "F#/A"
```

## Supported ChordPro directives

All directives are parsed and are added to `Song.metadata`. The list below indicates whether formatters actually
use those to change the generated output.

:heavy_check_mark: = supported

:clock2: = will be supported in a future version

:heavy_multiplication_x: = currently no plans to support it in the near future

### Meta-data directives

| Directive        | Support            |
|:---------------- |:------------------:|
| title (short: t) | :heavy_check_mark: |
| subtitle         | :heavy_check_mark: |
| artist           | :heavy_check_mark: |
| composer         | :heavy_check_mark: |
| lyricist         | :heavy_check_mark: |
| copyright        | :heavy_check_mark: |
| album            | :heavy_check_mark: |
| year             | :heavy_check_mark: |
| key              | :heavy_check_mark: |
| time             | :heavy_check_mark: |
| tempo            | :heavy_check_mark: |
| duration         | :heavy_check_mark: |
| capo             | :heavy_check_mark: |
| meta             | :heavy_check_mark: |

### Formatting directives

| Directive                  | Support                  |
|:-------------------------- |:------------------------:|
| comment (short: c)         | :heavy_check_mark:       |
| comment_italic (short: ci) | :heavy_multiplication_x: |
| comment_box (short: cb)    | :heavy_multiplication_x: |
| chorus                     | :heavy_multiplication_x: |
| image                      | :heavy_multiplication_x: |

### Environment directives

| Directive                    | Support                  |
|:---------------------------- |:------------------------:|
| start_of_chorus (short: soc) | :heavy_check_mark:       |
| end_of_chorus (short: eoc)   | :heavy_check_mark:       |
| start_of_verse               | :heavy_check_mark:       |
| end_of_verse                 | :heavy_check_mark:       |
| start_of_tab (short: sot)    | :heavy_check_mark:       |
| end_of_tab (short: eot)      | :heavy_check_mark:       |
| start_of_grid                | :heavy_multiplication_x: |
| end_of_grid                  | :heavy_multiplication_x: |

### Chord diagrams

| Directive | Support                  |
|:--------- |:------------------------:|
| define    | :heavy_multiplication_x: |
| chord     | :heavy_multiplication_x: |

### Fonts, sizes and colours

| Directive   | Support                  |
|:----------- |:------------------------:|
| textfont    | :heavy_check_mark:       |
| textsize    | :heavy_check_mark:       |
| textcolour  | :heavy_check_mark:       |
| chordfont   | :heavy_check_mark:       |
| chordsize   | :heavy_check_mark:       |
| chordcolour | :heavy_check_mark:       |
| tabfont     | :heavy_multiplication_x: |
| tabsize     | :heavy_multiplication_x: |
| tabcolour   | :heavy_multiplication_x: |

### Output related directives

| Directive                      | Support                  |
|:------------------------------ |:------------------------:|
| new_page (short: np)           | :heavy_multiplication_x: |
| new_physical_page (short: npp) | :heavy_multiplication_x: |
| column_break (short: cb)       | :heavy_multiplication_x: |
| grid (short: g)                | :heavy_multiplication_x: |
| no_grid (short: ng)            | :heavy_multiplication_x: |
| titles                         | :heavy_multiplication_x: |
| columns (short: col)           | :heavy_multiplication_x: |

### Custom extensions

| Directive | Support            |
|:--------- |:------------------:|
| x_        | :heavy_check_mark: |

## API docs

Note: all classes, methods and constants that are documented here can be considered public API and will only be
subject to breaking changes between major versions.

## Classes

<dl>
<dt><a href="#ChordSheetSerializer">ChordSheetSerializer</a></dt>
<dd><p>Serializes a song into een plain object, and deserializes the serialized object back into a [Song](#Song)</p></dd>
<dt><a href="#ChordLyricsPair">ChordLyricsPair</a></dt>
<dd><p>Represents a chord with the corresponding (partial) lyrics</p></dd>
<dt><a href="#Comment">Comment</a></dt>
<dd><p>Represents a comment. See https://www.chordpro.org/chordpro/chordpro-file-format-specification/#overview</p></dd>
<dt><a href="#Line">Line</a></dt>
<dd><p>Represents a line in a chord sheet, consisting of items of type ChordLyricsPair or Tag</p></dd>
<dt><a href="#Metadata">Metadata</a></dt>
<dd><p>Stores song metadata. Properties can be accessed using the get() method:</p>
<p>const metadata = new Metadata({ author: 'John' });
metadata.get('author')   // =&gt; 'John'</p>
<p>See [get](#Metadata+get)</p></dd>
<dt><a href="#Paragraph">Paragraph</a></dt>
<dd><p>Represents a paragraph of lines in a chord sheet</p></dd>
<dt><a href="#Song">Song</a></dt>
<dd><p>Represents a song in a chord sheet. Currently a chord sheet can only have one song.</p></dd>
<dt><a href="#Tag">Tag</a></dt>
<dd><p>Represents a tag/directive. See https://www.chordpro.org/chordpro/chordpro-directives/</p></dd>
<dt><a href="#Chord">Chord</a></dt>
<dd><p>Represents a Chord, consisting of a root, suffix (quality) and bass</p></dd>
<dt><a href="#ChordProFormatter">ChordProFormatter</a></dt>
<dd><p>Formats a song into a ChordPro chord sheet</p></dd>
<dt><a href="#ChordsOverWordsFormatter">ChordsOverWordsFormatter</a></dt>
<dd><p>Formats a song into a plain text chord sheet</p></dd>
<dt><a href="#Formatter">Formatter</a></dt>
<dd><p>Base class for all formatters, taking care of receiving a configuration wrapping that inside a Configuration object</p></dd>
<dt><a href="#HtmlDivFormatter">HtmlDivFormatter</a></dt>
<dd><p>Formats a song into HTML. It uses DIVs to align lyrics with chords, which makes it useful for responsive web pages.</p></dd>
<dt><a href="#HtmlFormatter">HtmlFormatter</a></dt>
<dd><p>Acts as a base class for HTML formatters</p></dd>
<dt><a href="#HtmlTableFormatter">HtmlTableFormatter</a></dt>
<dd><p>Formats a song into HTML. It uses TABLEs to align lyrics with chords, which makes the HTML for things like
PDF conversion.</p></dd>
<dt><a href="#TextFormatter">TextFormatter</a></dt>
<dd><p>Formats a song into a plain text chord sheet</p></dd>
<dt><a href="#Key">Key</a></dt>
<dd><p>Represents a key, such as Eb (symbol), #3 (numeric) or VII (numeral).</p>
<p>The only function considered public API is <code>Key.distance</code></p></dd>
<dt><a href="#ChordProParser">ChordProParser</a></dt>
<dd><p>Parses a ChordPro chord sheet</p></dd>
<dt><del><a href="#ChordSheetParser">ChordSheetParser</a></del></dt>
<dd><p>Parses a normal chord sheet</p>
<p>ChordSheetParser is deprecated, please use ChordsOverWordsParser.</p>
<p>ChordsOverWordsParser aims to support any kind of chord, whereas ChordSheetParser lacks
support for many variations. Besides that, some chordpro feature have been ported back
to ChordsOverWordsParser, which adds some interesting functionality.</p></dd>
<dt><a href="#ChordsOverWordsParser">ChordsOverWordsParser</a></dt>
<dd><p>Parses a chords over words sheet into a song</p>
<p>It support &quot;regular&quot; chord sheets:</p>
<pre><code>       Am         C/G        F          C
Let it be, let it be, let it be, let it be
C                G              F  C/E Dm C
Whisper words of wisdom, let it be
</code></pre>
<p>Additionally, some chordpro features have been &quot;ported back&quot;. For example, you can use chordpro directives:</p>
<pre><code>{title: Let it be}
{key: C}
Chorus 1:
       Am
Let it be
</code></pre>
<p>For convenience, you can leave out the brackets:</p>
<pre><code>title: Let it be
Chorus 1:
       Am
Let it be
</code></pre>
<p>You can even use a markdown style frontmatter separator to separate the header from the song:</p>
<pre><code>title: Let it be
key: C
---
Chorus 1:
       Am         C/G        F          C
Let it be, let it be, let it be, let it be
C                G              F  C/E Dm C
Whisper words of wisdom, let it be
</code></pre>
<p><code>ChordsOverWordsParser</code> is the better version of <code>ChordSheetParser</code>, which is deprecated.</p></dd>
<dt><a href="#ParserWarning">ParserWarning</a></dt>
<dd><p>Represents a parser warning, currently only used by ChordProParser.</p></dd>
<dt><a href="#UltimateGuitarParser">UltimateGuitarParser</a></dt>
<dd><p>Parses an Ultimate Guitar chord sheet with metadata
Inherits from [ChordSheetParser](#ChordSheetParser)</p></dd>
</dl>

## Members

<dl>
<dt><a href="#FontSize">FontSize</a> : <code>number</code></dt>
<dd><p>The font size</p></dd>
</dl>

## Constants

<dl>
<dt><a href="#ALBUM">ALBUM</a> : <code>string</code></dt>
<dd><p>Album meta directive. See https://www.chordpro.org/chordpro/directives-album/</p></dd>
<dt><a href="#ARRANGER">ARRANGER</a> : <code>string</code></dt>
<dd><p>Arranger meta directive. See https://chordpro.org/chordpro/directives-arranger/</p></dd>
<dt><a href="#ARTIST">ARTIST</a> : <code>string</code></dt>
<dd><p>Artist meta directive. See https://www.chordpro.org/chordpro/directives-artist/</p></dd>
<dt><a href="#CAPO">CAPO</a> : <code>string</code></dt>
<dd><p>Capo meta directive. See https://www.chordpro.org/chordpro/directives-capo/</p></dd>
<dt><a href="#COMMENT">COMMENT</a> : <code>string</code></dt>
<dd><p>Comment directive. See https://www.chordpro.org/chordpro/directives-comment/</p></dd>
<dt><a href="#COMPOSER">COMPOSER</a> : <code>string</code></dt>
<dd><p>Composer meta directive. See https://www.chordpro.org/chordpro/directives-composer/</p></dd>
<dt><a href="#COPYRIGHT">COPYRIGHT</a> : <code>string</code></dt>
<dd><p>Copyright meta directive. See https://www.chordpro.org/chordpro/directives-copyright/</p></dd>
<dt><a href="#DURATION">DURATION</a> : <code>string</code></dt>
<dd><p>Duration meta directive. See https://www.chordpro.org/chordpro/directives-duration/</p></dd>
<dt><a href="#END_OF_ABC">END_OF_ABC</a> : <code>string</code></dt>
<dd><p>End of ABC music notation section See https://chordpro.org/chordpro/directives-env_abc/</p></dd>
<dt><a href="#END_OF_BRIDGE">END_OF_BRIDGE</a> : <code>string</code></dt>
<dd><p>End of bridge directive. See https://chordpro.org/chordpro/directives-env_bridge/</p></dd>
<dt><a href="#END_OF_CHORUS">END_OF_CHORUS</a> : <code>string</code></dt>
<dd><p>End of chorus directive. See https://www.chordpro.org/chordpro/directives-env_chorus/</p></dd>
<dt><a href="#END_OF_GRID">END_OF_GRID</a> : <code>string</code></dt>
<dd><p>End of grid directive. See https://www.chordpro.org/chordpro/directives-env_grid/</p></dd>
<dt><a href="#END_OF_LY">END_OF_LY</a> : <code>string</code></dt>
<dd><p>End of Lilypond music notation section See https://chordpro.org/chordpro/directives-env_ly/</p></dd>
<dt><a href="#END_OF_TAB">END_OF_TAB</a> : <code>string</code></dt>
<dd><p>End of tab directive. See https://www.chordpro.org/chordpro/directives-env_tab/</p></dd>
<dt><a href="#END_OF_VERSE">END_OF_VERSE</a> : <code>string</code></dt>
<dd><p>End of verse directive. See https://www.chordpro.org/chordpro/directives-env_verse/</p></dd>
<dt><a href="#KEY">KEY</a> : <code>string</code></dt>
<dd><p>Key meta directive. See https://www.chordpro.org/chordpro/directives-key/</p></dd>
<dt><a href="#_KEY">_KEY</a> : <code>string</code></dt>
<dd><p>_Key meta directive. Reflects the key as transposed by the capo value
See https://www.chordpro.org/chordpro/directives-key/</p></dd>
<dt><a href="#LYRICIST">LYRICIST</a> : <code>string</code></dt>
<dd><p>Lyricist meta directive. See https://www.chordpro.org/chordpro/directives-lyricist/</p></dd>
<dt><a href="#SORTTITLE">SORTTITLE</a> : <code>string</code></dt>
<dd><p>Sorttitle meta directive. See https://chordpro.org/chordpro/directives-sorttitle/</p></dd>
<dt><a href="#START_OF_ABC">START_OF_ABC</a> : <code>string</code></dt>
<dd><p>Start of ABC music notation section See https://chordpro.org/chordpro/directives-env_abc/</p></dd>
<dt><a href="#START_OF_BRIDGE">START_OF_BRIDGE</a> : <code>string</code></dt>
<dd><p>Start of bridge directive. See https://chordpro.org/chordpro/directives-env_bridge/</p></dd>
<dt><a href="#START_OF_CHORUS">START_OF_CHORUS</a> : <code>string</code></dt>
<dd><p>Start of chorus directive. See https://www.chordpro.org/chordpro/directives-env_chorus/</p></dd>
<dt><a href="#START_OF_GRID">START_OF_GRID</a> : <code>string</code></dt>
<dd><p>Start of grid directive. See https://www.chordpro.org/chordpro/directives-env_grid/</p></dd>
<dt><a href="#START_OF_LY">START_OF_LY</a> : <code>string</code></dt>
<dd><p>Start of Lilypond music notation section See https://chordpro.org/chordpro/directives-env_ly/</p></dd>
<dt><a href="#START_OF_TAB">START_OF_TAB</a> : <code>string</code></dt>
<dd><p>Start of tab directive. See https://www.chordpro.org/chordpro/directives-env_tab/</p></dd>
<dt><a href="#START_OF_VERSE">START_OF_VERSE</a> : <code>string</code></dt>
<dd><p>Start of verse directive. See https://www.chordpro.org/chordpro/directives-env_verse/</p></dd>
<dt><a href="#SUBTITLE">SUBTITLE</a> : <code>string</code></dt>
<dd><p>Subtitle meta directive. See https://www.chordpro.org/chordpro/directives-subtitle/</p></dd>
<dt><a href="#TEMPO">TEMPO</a> : <code>string</code></dt>
<dd><p>Tempo meta directive. See https://www.chordpro.org/chordpro/directives-tempo/</p></dd>
<dt><a href="#TIME">TIME</a> : <code>string</code></dt>
<dd><p>Time meta directive. See https://www.chordpro.org/chordpro/directives-time/</p></dd>
<dt><a href="#TITLE">TITLE</a> : <code>string</code></dt>
<dd><p>Title meta directive. See https://www.chordpro.org/chordpro/directives-title/</p></dd>
<dt><a href="#TRANSPOSE">TRANSPOSE</a> : <code>string</code></dt>
<dd><p>Transpose meta directive. See: https://www.chordpro.org/chordpro/directives-transpose/</p></dd>
<dt><a href="#NEW_KEY">NEW_KEY</a> : <code>string</code></dt>
<dd><p>New Key meta directive. See: https://github.com/BetterMusic/ChordSheetJS/issues/53</p></dd>
<dt><a href="#YEAR">YEAR</a> : <code>string</code></dt>
<dd><p>Year meta directive. See https://www.chordpro.org/chordpro/directives-year/</p></dd>
<dt><a href="#CHORDFONT">CHORDFONT</a> : <code>string</code></dt>
<dd><p>Chordfont directive. See https://www.chordpro.org/chordpro/directives-props_chord_legacy/</p></dd>
<dt><a href="#CHORDSIZE">CHORDSIZE</a> : <code>string</code></dt>
<dd><p>Chordfont directive. See https://www.chordpro.org/chordpro/directives-props_chord_legacy/</p></dd>
<dt><a href="#CHORDCOLOUR">CHORDCOLOUR</a> : <code>string</code></dt>
<dd><p>Chordfont directive. See https://www.chordpro.org/chordpro/directives-props_chord_legacy/</p></dd>
<dt><a href="#TEXTFONT">TEXTFONT</a> : <code>string</code></dt>
<dd><p>Chordfont directive. See https://www.chordpro.org/chordpro/directives-props_text_legacy/</p></dd>
<dt><a href="#TEXTSIZE">TEXTSIZE</a> : <code>string</code></dt>
<dd><p>Chordfont directive. See https://www.chordpro.org/chordpro/directives-props_text_legacy/</p></dd>
<dt><a href="#TEXTCOLOUR">TEXTCOLOUR</a> : <code>string</code></dt>
<dd><p>Chordfont directive. See https://www.chordpro.org/chordpro/directives-props_text_legacy/</p></dd>
<dt><a href="#TITLEFONT">TITLEFONT</a> : <code>string</code></dt>
<dd><p>Chordfont directive. See https://www.chordpro.org/chordpro/directives-props_title_legacy/</p></dd>
<dt><a href="#TITLESIZE">TITLESIZE</a> : <code>string</code></dt>
<dd><p>Chordfont directive. See https://www.chordpro.org/chordpro/directives-props_title_legacy/</p></dd>
<dt><a href="#TITLECOLOUR">TITLECOLOUR</a> : <code>string</code></dt>
<dd><p>Chordfont directive. See https://www.chordpro.org/chordpro/directives-props_title_legacy/</p></dd>
<dt><a href="#CHORUS">CHORUS</a> : <code>string</code></dt>
<dd><p>Chorus directive. Support repeating an earlier defined section.
See https://www.chordpro.org/chordpro/directives-env_chorus/</p></dd>
<dt><a href="#CHORD_STYLE">CHORD_STYLE</a> : <code>string</code></dt>
<dd><p>Chord type directive. Determines the type of chords used in the rendered chord sheet.
Possible values are 'solfege', 'symbol', 'numeral' and 'number'</p></dd>
<dt><a href="#BRIDGE">BRIDGE</a> : <code>string</code></dt>
<dd><p>Used to mark a paragraph as bridge</p></dd>
<dt><a href="#CHORUS">CHORUS</a> : <code>string</code></dt>
<dd><p>Used to mark a paragraph as chorus</p></dd>
<dt><a href="#GRID">GRID</a> : <code>string</code></dt>
<dd><p>Used to mark a paragraph as grid</p></dd>
<dt><a href="#INDETERMINATE">INDETERMINATE</a> : <code>string</code></dt>
<dd><p>Used to mark a paragraph as containing lines with both verse and chorus type</p></dd>
<dt><a href="#NONE">NONE</a> : <code>string</code></dt>
<dd><p>Used to mark a paragraph as not containing a line marked with a type</p></dd>
<dt><a href="#TAB">TAB</a> : <code>string</code></dt>
<dd><p>Used to mark a paragraph as tab</p></dd>
<dt><a href="#VERSE">VERSE</a> : <code>string</code></dt>
<dd><p>Used to mark a paragraph as verse</p></dd>
<dt><a href="#LILYPOND">LILYPOND</a> : <code>string</code></dt>
<dd><p>Used to mark a section as Lilypond notation</p></dd>
<dt><a href="#ABC">ABC</a> : <code>string</code></dt>
<dd><p>Used to mark a section as ABC music notation</p></dd>
</dl>

## Functions

<dl>
<dt><a href="#scopedCss">scopedCss(scope)</a> ⇒ <code>string</code></dt>
<dd><p>Generates basic CSS, scoped within the provided selector, to use with output generated by [HtmlTableFormatter](#HtmlTableFormatter)</p></dd>
<dt><a href="#scopedCss">scopedCss(scope)</a> ⇒ <code>string</code></dt>
<dd><p>Generates basic CSS, scoped within the provided selector, to use with output generated by [HtmlTableFormatter](#HtmlTableFormatter)</p></dd>
<dt><a href="#getCapos">getCapos(key)</a> ⇒ <code>Object.&lt;string, string&gt;</code></dt>
<dd><p>Returns applicable capos for the provided key</p></dd>
<dt><a href="#getKeys">getKeys(key)</a> ⇒ <code>Array.&lt;string&gt;</code></dt>
<dd><p>Returns applicable keys to transpose to from the provided key</p></dd>
</dl>

<a name="ChordSheetSerializer"></a>

## ChordSheetSerializer
<p>Serializes a song into een plain object, and deserializes the serialized object back into a [Song](#Song)</p>

**Kind**: global class  

* [ChordSheetSerializer](#ChordSheetSerializer)
    * [.serialize()](#ChordSheetSerializer+serialize) ⇒
    * [.deserialize(serializedSong)](#ChordSheetSerializer+deserialize) ⇒ [<code>Song</code>](#Song)

<a name="ChordSheetSerializer+serialize"></a>

### chordSheetSerializer.serialize() ⇒
<p>Serializes the chord sheet to a plain object, which can be converted to any format like JSON, XML etc
Can be deserialized using [deserialize](deserialize)</p>

**Kind**: instance method of [<code>ChordSheetSerializer</code>](#ChordSheetSerializer)  
**Returns**: <p>object A plain JS object containing all chord sheet data</p>  
<a name="ChordSheetSerializer+deserialize"></a>

### chordSheetSerializer.deserialize(serializedSong) ⇒ [<code>Song</code>](#Song)
<p>Deserializes a song that has been serialized using [serialize](serialize)</p>

**Kind**: instance method of [<code>ChordSheetSerializer</code>](#ChordSheetSerializer)  
**Returns**: [<code>Song</code>](#Song) - <p>The deserialized song</p>  

| Param | Type | Description |
| --- | --- | --- |
| serializedSong | <code>object</code> | <p>The serialized song</p> |

<a name="ChordLyricsPair"></a>

## ChordLyricsPair
<p>Represents a chord with the corresponding (partial) lyrics</p>

**Kind**: global class  

* [ChordLyricsPair](#ChordLyricsPair)
    * [new ChordLyricsPair(chords, lyrics, annotation)](#new_ChordLyricsPair_new)
    * [.chords](#ChordLyricsPair+chords) : <code>string</code>
    * [.lyrics](#ChordLyricsPair+lyrics) : <code>string</code>
    * [.annotation](#ChordLyricsPair+annotation) : <code>string</code>
    * [.isRenderable()](#ChordLyricsPair+isRenderable) ⇒ <code>boolean</code>
    * [.clone()](#ChordLyricsPair+clone) ⇒ [<code>ChordLyricsPair</code>](#ChordLyricsPair)

<a name="new_ChordLyricsPair_new"></a>

### new ChordLyricsPair(chords, lyrics, annotation)
<p>Initialises a ChordLyricsPair</p>


| Param | Type | Default | Description |
| --- | --- | --- | --- |
| chords | <code>string</code> |  | <p>The chords</p> |
| lyrics | <code>string</code> \| <code>null</code> | <code>null</code> | <p>The lyrics</p> |
| annotation | <code>string</code> \| <code>null</code> | <code>null</code> | <p>The annotation</p> |

<a name="ChordLyricsPair+chords"></a>

### chordLyricsPair.chords : <code>string</code>
<p>The chords</p>

**Kind**: instance property of [<code>ChordLyricsPair</code>](#ChordLyricsPair)  
<a name="ChordLyricsPair+lyrics"></a>

### chordLyricsPair.lyrics : <code>string</code>
<p>The lyrics</p>

**Kind**: instance property of [<code>ChordLyricsPair</code>](#ChordLyricsPair)  
<a name="ChordLyricsPair+annotation"></a>

### chordLyricsPair.annotation : <code>string</code>
<p>The annotation</p>

**Kind**: instance property of [<code>ChordLyricsPair</code>](#ChordLyricsPair)  
<a name="ChordLyricsPair+isRenderable"></a>

### chordLyricsPair.isRenderable() ⇒ <code>boolean</code>
<p>Indicates whether a ChordLyricsPair should be visible in a formatted chord sheet (except for ChordPro sheets)</p>

**Kind**: instance method of [<code>ChordLyricsPair</code>](#ChordLyricsPair)  
<a name="ChordLyricsPair+clone"></a>

### chordLyricsPair.clone() ⇒ [<code>ChordLyricsPair</code>](#ChordLyricsPair)
<p>Returns a deep copy of the ChordLyricsPair, useful when programmatically transforming a song</p>

**Kind**: instance method of [<code>ChordLyricsPair</code>](#ChordLyricsPair)  
<a name="Comment"></a>

## Comment
<p>Represents a comment. See https://www.chordpro.org/chordpro/chordpro-file-format-specification/#overview</p>

**Kind**: global class  

* [Comment](#Comment)
    * [.isRenderable()](#Comment+isRenderable) ⇒ <code>boolean</code>
    * [.clone()](#Comment+clone) ⇒ [<code>Comment</code>](#Comment)

<a name="Comment+isRenderable"></a>

### comment.isRenderable() ⇒ <code>boolean</code>
<p>Indicates whether a Comment should be visible in a formatted chord sheet (except for ChordPro sheets)</p>

**Kind**: instance method of [<code>Comment</code>](#Comment)  
<a name="Comment+clone"></a>

### comment.clone() ⇒ [<code>Comment</code>](#Comment)
<p>Returns a deep copy of the Comment, useful when programmatically transforming a song</p>

**Kind**: instance method of [<code>Comment</code>](#Comment)  
<a name="Line"></a>

## Line
<p>Represents a line in a chord sheet, consisting of items of type ChordLyricsPair or Tag</p>

**Kind**: global class  

* [Line](#Line)
    * [.isEmpty()](#Line+isEmpty) ⇒ <code>boolean</code>
    * [.addItem(item)](#Line+addItem)
    * [.hasRenderableItems()](#Line+hasRenderableItems) ⇒ <code>boolean</code>
    * [.clone()](#Line+clone) ⇒ [<code>Line</code>](#Line)
    * [.isBridge()](#Line+isBridge) ⇒ <code>boolean</code>
    * [.isChorus()](#Line+isChorus) ⇒ <code>boolean</code>
    * [.isGrid()](#Line+isGrid) ⇒ <code>boolean</code>
    * [.isTab()](#Line+isTab) ⇒ <code>boolean</code>
    * [.isVerse()](#Line+isVerse) ⇒ <code>boolean</code>
    * ~~[.hasContent()](#Line+hasContent) ⇒ <code>boolean</code>~~

<a name="Line+isEmpty"></a>

### line.isEmpty() ⇒ <code>boolean</code>
<p>Indicates whether the line contains any items</p>

**Kind**: instance method of [<code>Line</code>](#Line)  
<a name="Line+addItem"></a>

### line.addItem(item)
<p>Adds an item ([ChordLyricsPair](#ChordLyricsPair) or [Tag](#Tag)) to the line</p>

**Kind**: instance method of [<code>Line</code>](#Line)  

| Param | Type | Description |
| --- | --- | --- |
| item | [<code>ChordLyricsPair</code>](#ChordLyricsPair) \| [<code>Tag</code>](#Tag) | <p>The item to be added</p> |

<a name="Line+hasRenderableItems"></a>

### line.hasRenderableItems() ⇒ <code>boolean</code>
<p>Indicates whether the line contains items that are renderable</p>

**Kind**: instance method of [<code>Line</code>](#Line)  
<a name="Line+clone"></a>

### line.clone() ⇒ [<code>Line</code>](#Line)
<p>Returns a deep copy of the line and all of its items</p>

**Kind**: instance method of [<code>Line</code>](#Line)  
<a name="Line+isBridge"></a>

### line.isBridge() ⇒ <code>boolean</code>
<p>Indicates whether the line type is [BRIDGE](#BRIDGE)</p>

**Kind**: instance method of [<code>Line</code>](#Line)  
<a name="Line+isChorus"></a>

### line.isChorus() ⇒ <code>boolean</code>
<p>Indicates whether the line type is [CHORUS](#CHORUS)</p>

**Kind**: instance method of [<code>Line</code>](#Line)  
<a name="Line+isGrid"></a>

### line.isGrid() ⇒ <code>boolean</code>
<p>Indicates whether the line type is [GRID](#GRID)</p>

**Kind**: instance method of [<code>Line</code>](#Line)  
<a name="Line+isTab"></a>

### line.isTab() ⇒ <code>boolean</code>
<p>Indicates whether the line type is [TAB](#TAB)</p>

**Kind**: instance method of [<code>Line</code>](#Line)  
<a name="Line+isVerse"></a>

### line.isVerse() ⇒ <code>boolean</code>
<p>Indicates whether the line type is [VERSE](#VERSE)</p>

**Kind**: instance method of [<code>Line</code>](#Line)  
<a name="Line+hasContent"></a>

### ~~line.hasContent() ⇒ <code>boolean</code>~~
***Deprecated***

<p>Indicates whether the line contains items that are renderable. Please use [hasRenderableItems](hasRenderableItems)</p>

**Kind**: instance method of [<code>Line</code>](#Line)  
<a name="Metadata"></a>

## Metadata
<p>Stores song metadata. Properties can be accessed using the get() method:</p>
<p>const metadata = new Metadata({ author: 'John' });
metadata.get('author')   // =&gt; 'John'</p>
<p>See [get](#Metadata+get)</p>

**Kind**: global class  

* [Metadata](#Metadata)
    * [.get(prop)](#Metadata+get) ⇒ <code>Array.&lt;String&gt;</code> \| <code>String</code>
    * [.clone()](#Metadata+clone) ⇒ [<code>Metadata</code>](#Metadata)

<a name="Metadata+get"></a>

### metadata.get(prop) ⇒ <code>Array.&lt;String&gt;</code> \| <code>String</code>
<p>Reads a metadata value by key. This method supports simple value lookup, as well as fetching single array values.</p>
<p>This method deprecates direct property access, eg: metadata['author']</p>
<p>Examples:</p>
<p>const metadata = new Metadata({ lyricist: 'Pete', author: ['John', 'Mary'] });
metadata.get('lyricist') // =&gt; 'Pete'
metadata.get('author')   // =&gt; ['John', 'Mary']
metadata.get('author.1') // =&gt; 'John'
metadata.get('author.2') // =&gt; 'Mary'</p>
<p>Using a negative index will start counting at the end of the list:</p>
<p>const metadata = new Metadata({ lyricist: 'Pete', author: ['John', 'Mary'] });
metadata.get('author.-1') // =&gt; 'Mary'
metadata.get('author.-2') // =&gt; 'John'</p>

**Kind**: instance method of [<code>Metadata</code>](#Metadata)  
**Returns**: <code>Array.&lt;String&gt;</code> \| <code>String</code> - <p>the metadata value(s). If there is only one value, it will return a String,
else it returns an array of strings.</p>  

| Param | Description |
| --- | --- |
| prop | <p>the property name</p> |

<a name="Metadata+clone"></a>

### metadata.clone() ⇒ [<code>Metadata</code>](#Metadata)
<p>Returns a deep clone of this Metadata object</p>

**Kind**: instance method of [<code>Metadata</code>](#Metadata)  
**Returns**: [<code>Metadata</code>](#Metadata) - <p>the cloned Metadata object</p>  
<a name="Paragraph"></a>

## Paragraph
<p>Represents a paragraph of lines in a chord sheet</p>

**Kind**: global class  

* [Paragraph](#Paragraph)
    * [.contents](#Paragraph+contents) ⇒ <code>string</code>
    * [.label](#Paragraph+label) ⇒ <code>string</code> \| <code>null</code>
    * [.type](#Paragraph+type) ⇒ <code>string</code>
    * [.isLiteral()](#Paragraph+isLiteral) ⇒ <code>boolean</code>
    * [.hasRenderableItems()](#Paragraph+hasRenderableItems) ⇒ <code>boolean</code>

<a name="Paragraph+contents"></a>

### paragraph.contents ⇒ <code>string</code>
<p>Returns the paragraph contents as one string where lines are separated by newlines</p>

**Kind**: instance property of [<code>Paragraph</code>](#Paragraph)  
<a name="Paragraph+label"></a>

### paragraph.label ⇒ <code>string</code> \| <code>null</code>
<p>Returns the label of the paragraph. The label is the value of the first section delimiter tag
in the first line.</p>

**Kind**: instance property of [<code>Paragraph</code>](#Paragraph)  
<a name="Paragraph+type"></a>

### paragraph.type ⇒ <code>string</code>
<p>Tries to determine the common type for all lines. If the types for all lines are equal, it returns that type.
If not, it returns [INDETERMINATE](#INDETERMINATE)</p>

**Kind**: instance property of [<code>Paragraph</code>](#Paragraph)  
<a name="Paragraph+isLiteral"></a>

### paragraph.isLiteral() ⇒ <code>boolean</code>
<p>Indicates whether the paragraph only contains literals. If true, [contents](contents) can be used to retrieve
the paragraph contents as one string where lines are separated by newlines.</p>

**Kind**: instance method of [<code>Paragraph</code>](#Paragraph)  
**See**: [contents](contents)  
<a name="Paragraph+hasRenderableItems"></a>

### paragraph.hasRenderableItems() ⇒ <code>boolean</code>
<p>Indicates whether the paragraph contains lines with renderable items.</p>

**Kind**: instance method of [<code>Paragraph</code>](#Paragraph)  
**See**: [Line.hasRenderableItems](Line.hasRenderableItems)  
<a name="Song"></a>

## Song
<p>Represents a song in a chord sheet. Currently a chord sheet can only have one song.</p>

**Kind**: global class  

* [Song](#Song)
    * [new Song(metadata)](#new_Song_new)
    * [.bodyLines](#Song+bodyLines) ⇒ [<code>Array.&lt;Line&gt;</code>](#Line)
    * [.bodyParagraphs](#Song+bodyParagraphs) ⇒ [<code>Array.&lt;Paragraph&gt;</code>](#Paragraph)
    * [.paragraphs](#Song+paragraphs) : [<code>Array.&lt;Paragraph&gt;</code>](#Paragraph)
    * [.expandedBodyParagraphs](#Song+expandedBodyParagraphs) : [<code>Array.&lt;Paragraph&gt;</code>](#Paragraph)
    * [.clone()](#Song+clone) ⇒ [<code>Song</code>](#Song)
    * [.setKey(key)](#Song+setKey) ⇒ [<code>Song</code>](#Song)
    * [.setCapo(capo)](#Song+setCapo) ⇒ [<code>Song</code>](#Song)
    * [.transpose(delta, [options])](#Song+transpose) ⇒ [<code>Song</code>](#Song)
    * [.transposeUp([options])](#Song+transposeUp) ⇒ [<code>Song</code>](#Song)
    * [.transposeDown([options])](#Song+transposeDown) ⇒ [<code>Song</code>](#Song)
    * [.changeKey(newKey)](#Song+changeKey) ⇒ [<code>Song</code>](#Song)
    * [.changeMetadata(name, value)](#Song+changeMetadata)
    * [.mapItems(func)](#Song+mapItems) ⇒ [<code>Song</code>](#Song)
    * [.mapLines(func)](#Song+mapLines) ⇒ [<code>Song</code>](#Song)

<a name="new_Song_new"></a>

### new Song(metadata)
<p>Creates a new {Song} instance</p>


| Param | Type | Description |
| --- | --- | --- |
| metadata | <code>Object</code> \| [<code>Metadata</code>](#Metadata) | <p>predefined metadata</p> |

<a name="Song+bodyLines"></a>

### song.bodyLines ⇒ [<code>Array.&lt;Line&gt;</code>](#Line)
<p>Returns the song lines, skipping the leading empty lines (empty as in not rendering any content). This is useful
if you want to skip the &quot;header lines&quot;: the lines that only contain meta data.</p>

**Kind**: instance property of [<code>Song</code>](#Song)  
**Returns**: [<code>Array.&lt;Line&gt;</code>](#Line) - <p>The song body lines</p>  
<a name="Song+bodyParagraphs"></a>

### song.bodyParagraphs ⇒ [<code>Array.&lt;Paragraph&gt;</code>](#Paragraph)
<p>Returns the song paragraphs, skipping the paragraphs that only contain empty lines
(empty as in not rendering any content)</p>

**Kind**: instance property of [<code>Song</code>](#Song)  
**See**: [bodyLines](bodyLines)  
<a name="Song+paragraphs"></a>

### song.paragraphs : [<code>Array.&lt;Paragraph&gt;</code>](#Paragraph)
<p>The [Paragraph](#Paragraph) items of which the song consists</p>

**Kind**: instance property of [<code>Song</code>](#Song)  
<a name="Song+expandedBodyParagraphs"></a>

### song.expandedBodyParagraphs : [<code>Array.&lt;Paragraph&gt;</code>](#Paragraph)
<p>The body paragraphs of the song, with any <code>{chorus}</code> tag expanded into the targeted chorus</p>

**Kind**: instance property of [<code>Song</code>](#Song)  
<a name="Song+clone"></a>

### song.clone() ⇒ [<code>Song</code>](#Song)
<p>Returns a deep clone of the song</p>

**Kind**: instance method of [<code>Song</code>](#Song)  
**Returns**: [<code>Song</code>](#Song) - <p>The cloned song</p>  
<a name="Song+setKey"></a>

### song.setKey(key) ⇒ [<code>Song</code>](#Song)
<p>Returns a copy of the song with the key value set to the specified key. It changes:</p>
<ul>
<li>the value for <code>key</code> in the [metadata](metadata) set</li>
<li>any existing <code>key</code> directive</li>
</ul>

**Kind**: instance method of [<code>Song</code>](#Song)  
**Returns**: [<code>Song</code>](#Song) - <p>The changed song</p>  

| Param | Type | Description |
| --- | --- | --- |
| key | <code>number</code> \| <code>null</code> | <p>the key. Passing <code>null</code> will:</p> <ul> <li>remove the current key from [metadata](metadata)</li> <li>remove any <code>key</code> directive</li> </ul> |

<a name="Song+setCapo"></a>

### song.setCapo(capo) ⇒ [<code>Song</code>](#Song)
<p>Returns a copy of the song with the key value set to the specified capo. It changes:</p>
<ul>
<li>the value for <code>capo</code> in the [metadata](metadata) set</li>
<li>any existing <code>capo</code> directive</li>
</ul>

**Kind**: instance method of [<code>Song</code>](#Song)  
**Returns**: [<code>Song</code>](#Song) - <p>The changed song</p>  

| Param | Type | Description |
| --- | --- | --- |
| capo | <code>number</code> \| <code>null</code> | <p>the capo. Passing <code>null</code> will:</p> <ul> <li>remove the current key from [metadata](metadata)</li> <li>remove any <code>capo</code> directive</li> </ul> |

<a name="Song+transpose"></a>

### song.transpose(delta, [options]) ⇒ [<code>Song</code>](#Song)
<p>Transposes the song by the specified delta. It will:</p>
<ul>
<li>transpose all chords, see: [transpose](#Chord+transpose)</li>
<li>transpose the song key in [metadata](metadata)</li>
<li>update any existing <code>key</code> directive</li>
</ul>

**Kind**: instance method of [<code>Song</code>](#Song)  
**Returns**: [<code>Song</code>](#Song) - <p>The transposed song</p>  

| Param | Type | Default | Description |
| --- | --- | --- | --- |
| delta | <code>number</code> |  | <p>The number of semitones (positive or negative) to transpose with</p> |
| [options] | <code>Object</code> | <code>{}</code> | <p>options</p> |
| [options.normalizeChordSuffix] | <code>boolean</code> | <code>false</code> | <p>whether to normalize the chord suffixes after transposing</p> |

<a name="Song+transposeUp"></a>

### song.transposeUp([options]) ⇒ [<code>Song</code>](#Song)
<p>Transposes the song up by one semitone. It will:</p>
<ul>
<li>transpose all chords, see: [transpose](#Chord+transpose)</li>
<li>transpose the song key in [metadata](metadata)</li>
<li>update any existing <code>key</code> directive</li>
</ul>

**Kind**: instance method of [<code>Song</code>](#Song)  
**Returns**: [<code>Song</code>](#Song) - <p>The transposed song</p>  

| Param | Type | Default | Description |
| --- | --- | --- | --- |
| [options] | <code>Object</code> | <code>{}</code> | <p>options</p> |
| [options.normalizeChordSuffix] | <code>boolean</code> | <code>false</code> | <p>whether to normalize the chord suffixes after transposing</p> |

<a name="Song+transposeDown"></a>

### song.transposeDown([options]) ⇒ [<code>Song</code>](#Song)
<p>Transposes the song down by one semitone. It will:</p>
<ul>
<li>transpose all chords, see: [transpose](#Chord+transpose)</li>
<li>transpose the song key in [metadata](metadata)</li>
<li>update any existing <code>key</code> directive</li>
</ul>

**Kind**: instance method of [<code>Song</code>](#Song)  
**Returns**: [<code>Song</code>](#Song) - <p>The transposed song</p>  

| Param | Type | Default | Description |
| --- | --- | --- | --- |
| [options] | <code>Object</code> | <code>{}</code> | <p>options</p> |
| [options.normalizeChordSuffix] | <code>boolean</code> | <code>false</code> | <p>whether to normalize the chord suffixes after transposing</p> |

<a name="Song+changeKey"></a>

### song.changeKey(newKey) ⇒ [<code>Song</code>](#Song)
<p>Returns a copy of the song with the key set to the specified key. It changes:</p>
<ul>
<li>the value for <code>key</code> in the [metadata](metadata) set</li>
<li>any existing <code>key</code> directive</li>
<li>all chords, those are transposed according to the distance between the current and the new key</li>
</ul>

**Kind**: instance method of [<code>Song</code>](#Song)  
**Returns**: [<code>Song</code>](#Song) - <p>The changed song</p>  

| Param | Type | Description |
| --- | --- | --- |
| newKey | <code>string</code> | <p>The new key.</p> |

<a name="Song+changeMetadata"></a>

### song.changeMetadata(name, value)
<p>Returns a copy of the song with the directive value set to the specified value.</p>
<ul>
<li>when there is a matching directive in the song, it will update the directive</li>
<li>when there is no matching directive, it will be inserted
If <code>value</code> is <code>null</code> it will act as a delete, any directive matching <code>name</code> will be removed.</li>
</ul>

**Kind**: instance method of [<code>Song</code>](#Song)  

| Param | Type | Description |
| --- | --- | --- |
| name | <code>string</code> | <p>The directive name</p> |
| value | <code>string</code> \| <code>null</code> | <p>The value to set, or <code>null</code> to remove the directive</p> |

<a name="Song+mapItems"></a>

### song.mapItems(func) ⇒ [<code>Song</code>](#Song)
<p>Change the song contents inline. Return a new [Item](Item) to replace it. Return <code>null</code> to remove it.</p>

**Kind**: instance method of [<code>Song</code>](#Song)  
**Returns**: [<code>Song</code>](#Song) - <p>the changed song</p>  

| Param | Type | Description |
| --- | --- | --- |
| func | <code>MapItemsCallback</code> | <p>the callback function</p> |

**Example**  
```js
// transpose all chords:
song.mapItems((item) => {
  if (item instanceof ChordLyricsPair) {
    return item.transpose(2, 'D');
  }

  return item;
});
```
<a name="Song+mapLines"></a>

### song.mapLines(func) ⇒ [<code>Song</code>](#Song)
<p>Change the song contents inline. Return a new [Line](#Line) to replace it. Return <code>null</code> to remove it.</p>

**Kind**: instance method of [<code>Song</code>](#Song)  
**Returns**: [<code>Song</code>](#Song) - <p>the changed song</p>  

| Param | Type | Description |
| --- | --- | --- |
| func | <code>MapLinesCallback</code> | <p>the callback function</p> |

**Example**  
```js
// remove lines with only Tags:
song.mapLines((line) => {
  if (line.items.every(item => item instanceof Tag)) {
    return null;
  }

  return line;
});
```
<a name="Tag"></a>

## Tag
<p>Represents a tag/directive. See https://www.chordpro.org/chordpro/chordpro-directives/</p>

**Kind**: global class  

* [Tag](#Tag)
    * [.name](#Tag+name) : <code>string</code>
    * [.originalName](#Tag+originalName) : <code>string</code>
    * [.value](#Tag+value) : <code>string</code>
    * [.hasValue()](#Tag+hasValue) ⇒ <code>boolean</code>
    * [.isRenderable()](#Tag+isRenderable) ⇒ <code>boolean</code>
    * [.hasRenderableLabel()](#Tag+hasRenderableLabel)
    * [.isMetaTag()](#Tag+isMetaTag) ⇒ <code>boolean</code>
    * [.clone()](#Tag+clone) ⇒ [<code>Tag</code>](#Tag)

<a name="Tag+name"></a>

### tag.name : <code>string</code>
<p>The tag full name. When the original tag used the short name, <code>name</code> will return the full name.</p>

**Kind**: instance property of [<code>Tag</code>](#Tag)  
<a name="Tag+originalName"></a>

### tag.originalName : <code>string</code>
<p>The original tag name that was used to construct the tag.</p>

**Kind**: instance property of [<code>Tag</code>](#Tag)  
<a name="Tag+value"></a>

### tag.value : <code>string</code>
<p>The tag value</p>

**Kind**: instance property of [<code>Tag</code>](#Tag)  
<a name="Tag+hasValue"></a>

### tag.hasValue() ⇒ <code>boolean</code>
<p>Checks whether the tag value is a non-empty string.</p>

**Kind**: instance method of [<code>Tag</code>](#Tag)  
<a name="Tag+isRenderable"></a>

### tag.isRenderable() ⇒ <code>boolean</code>
<p>Checks whether the tag is usually rendered inline. It currently only applies to comment tags.</p>

**Kind**: instance method of [<code>Tag</code>](#Tag)  
<a name="Tag+hasRenderableLabel"></a>

### tag.hasRenderableLabel()
<p>Check whether this tag's label (if any) should be rendered, as applicable to tags like
<code>start_of_verse</code> and <code>start_of_chorus</code>.
See https://chordpro.org/chordpro/directives-env_chorus/, https://chordpro.org/chordpro/directives-env_verse/,
https://chordpro.org/chordpro/directives-env_bridge/, https://chordpro.org/chordpro/directives-env_tab/</p>

**Kind**: instance method of [<code>Tag</code>](#Tag)  
<a name="Tag+isMetaTag"></a>

### tag.isMetaTag() ⇒ <code>boolean</code>
<p>Checks whether the tag is either a standard meta tag or a custom meta directive (<code>{x_some_name}</code>)</p>

**Kind**: instance method of [<code>Tag</code>](#Tag)  
<a name="Tag+clone"></a>

### tag.clone() ⇒ [<code>Tag</code>](#Tag)
<p>Returns a clone of the tag.</p>

**Kind**: instance method of [<code>Tag</code>](#Tag)  
**Returns**: [<code>Tag</code>](#Tag) - <p>The cloned tag</p>  
<a name="Chord"></a>

## Chord
<p>Represents a Chord, consisting of a root, suffix (quality) and bass</p>

**Kind**: global class  

* [Chord](#Chord)
    * _instance_
        * [.clone()](#Chord+clone) ⇒ [<code>Chord</code>](#Chord)
        * [.toChordSymbol([referenceKey])](#Chord+toChordSymbol) ⇒ [<code>Chord</code>](#Chord)
        * [.toChordSymbolString([referenceKey])](#Chord+toChordSymbolString) ⇒ <code>string</code>
        * [.isChordSymbol()](#Chord+isChordSymbol) ⇒ <code>boolean</code>
        * [.toChordSolfege([referenceKey])](#Chord+toChordSolfege) ⇒ [<code>Chord</code>](#Chord)
        * [.toChordSolfegeString([referenceKey])](#Chord+toChordSolfegeString) ⇒ <code>string</code>
        * [.isChordSolfege()](#Chord+isChordSolfege) ⇒ <code>boolean</code>
        * [.toNumeric([referenceKey])](#Chord+toNumeric) ⇒ [<code>Chord</code>](#Chord)
        * [.toNumeral([referenceKey])](#Chord+toNumeral) ⇒ [<code>Chord</code>](#Chord)
        * [.toNumeralString([referenceKey])](#Chord+toNumeralString) ⇒ <code>string</code>
        * [.isNumeric()](#Chord+isNumeric) ⇒ <code>boolean</code>
        * [.toNumericString([referenceKey])](#Chord+toNumericString) ⇒ <code>string</code>
        * [.isNumeral()](#Chord+isNumeral) ⇒ <code>boolean</code>
        * [.toString([configuration])](#Chord+toString) ⇒ <code>string</code>
        * [.normalize([key], [options])](#Chord+normalize) ⇒ [<code>Chord</code>](#Chord)
        * [.useModifier(newModifier)](#Chord+useModifier) ⇒ [<code>Chord</code>](#Chord)
        * [.transposeUp()](#Chord+transposeUp) ⇒ [<code>Chord</code>](#Chord)
        * [.transposeDown()](#Chord+transposeDown) ⇒ [<code>Chord</code>](#Chord)
        * [.transpose(delta)](#Chord+transpose) ⇒ [<code>Chord</code>](#Chord)
    * _static_
        * [.parse(chordString)](#Chord.parse) ⇒ [<code>Chord</code>](#Chord) \| <code>null</code>

<a name="Chord+clone"></a>

### chord.clone() ⇒ [<code>Chord</code>](#Chord)
<p>Returns a deep copy of the chord</p>

**Kind**: instance method of [<code>Chord</code>](#Chord)  
<a name="Chord+toChordSymbol"></a>

### chord.toChordSymbol([referenceKey]) ⇒ [<code>Chord</code>](#Chord)
<p>Converts the chord to a chord symbol, using the supplied key as a reference.
For example, a numeric chord <code>#4</code> with reference key <code>E</code> will return the chord symbol <code>A#</code>.
When the chord is already a chord symbol, it will return a clone of the object.</p>

**Kind**: instance method of [<code>Chord</code>](#Chord)  
**Returns**: [<code>Chord</code>](#Chord) - <p>the chord symbol</p>  

| Param | Type | Default | Description |
| --- | --- | --- | --- |
| [referenceKey] | [<code>Key</code>](#Key) \| <code>string</code> \| <code>null</code> | <code></code> | <p>the reference key. The key is required when converting a numeric or numeral.</p> |

<a name="Chord+toChordSymbolString"></a>

### chord.toChordSymbolString([referenceKey]) ⇒ <code>string</code>
<p>Converts the chord to a chord symbol string, using the supplied key as a reference.
For example, a numeric chord <code>#4</code> with reference key <code>E</code> will return the chord symbol <code>A#</code>.
When the chord is already a chord symbol, it will return a string version of the chord.</p>

**Kind**: instance method of [<code>Chord</code>](#Chord)  
**Returns**: <code>string</code> - <p>the chord symbol string</p>  
**See**: {toChordSymbol}  

| Param | Type | Default | Description |
| --- | --- | --- | --- |
| [referenceKey] | [<code>Key</code>](#Key) \| <code>string</code> \| <code>null</code> | <code></code> | <p>the reference key. The key is required when converting a numeric or numeral.</p> |

<a name="Chord+isChordSymbol"></a>

### chord.isChordSymbol() ⇒ <code>boolean</code>
<p>Determines whether the chord is a chord symbol</p>

**Kind**: instance method of [<code>Chord</code>](#Chord)  
<a name="Chord+toChordSolfege"></a>

### chord.toChordSolfege([referenceKey]) ⇒ [<code>Chord</code>](#Chord)
<p>Converts the chord to a chord solfege, using the supplied key as a reference.
For example, a numeric chord <code>#4</code> with reference key <code>Mi</code> will return the chord symbol <code>La#</code>.
When the chord is already a chord solfege, it will return a clone of the object.</p>

**Kind**: instance method of [<code>Chord</code>](#Chord)  
**Returns**: [<code>Chord</code>](#Chord) - <p>the chord solfege</p>  

| Param | Type | Default | Description |
| --- | --- | --- | --- |
| [referenceKey] | [<code>Key</code>](#Key) \| <code>string</code> \| <code>null</code> | <code></code> | <p>the reference key. The key is required when converting a numeric or numeral.</p> |

<a name="Chord+toChordSolfegeString"></a>

### chord.toChordSolfegeString([referenceKey]) ⇒ <code>string</code>
<p>Converts the chord to a chord solfege string, using the supplied key as a reference.
For example, a numeric chord <code>#4</code> with reference key <code>E</code> will return the chord solfege <code>A#</code>.
When the chord is already a chord solfege, it will return a string version of the chord.</p>

**Kind**: instance method of [<code>Chord</code>](#Chord)  
**Returns**: <code>string</code> - <p>the chord solfege string</p>  
**See**: {toChordSolfege}  

| Param | Type | Default | Description |
| --- | --- | --- | --- |
| [referenceKey] | [<code>Key</code>](#Key) \| <code>string</code> \| <code>null</code> | <code></code> | <p>the reference key. The key is required when converting a numeric or numeral.</p> |

<a name="Chord+isChordSolfege"></a>

### chord.isChordSolfege() ⇒ <code>boolean</code>
<p>Determines whether the chord is a chord solfege</p>

**Kind**: instance method of [<code>Chord</code>](#Chord)  
<a name="Chord+toNumeric"></a>

### chord.toNumeric([referenceKey]) ⇒ [<code>Chord</code>](#Chord)
<p>Converts the chord to a numeric chord, using the supplied key as a reference.
For example, a chord symbol A# with reference key E will return the numeric chord #4.</p>

**Kind**: instance method of [<code>Chord</code>](#Chord)  
**Returns**: [<code>Chord</code>](#Chord) - <p>the numeric chord</p>  

| Param | Type | Default | Description |
| --- | --- | --- | --- |
| [referenceKey] | [<code>Key</code>](#Key) \| <code>string</code> \| <code>null</code> | <code></code> | <p>the reference key. The key is required when converting a chord symbol</p> |

<a name="Chord+toNumeral"></a>

### chord.toNumeral([referenceKey]) ⇒ [<code>Chord</code>](#Chord)
<p>Converts the chord to a numeral chord, using the supplied key as a reference.
For example, a chord symbol A# with reference key E will return the numeral chord #IV.</p>

**Kind**: instance method of [<code>Chord</code>](#Chord)  
**Returns**: [<code>Chord</code>](#Chord) - <p>the numeral chord</p>  

| Param | Type | Default | Description |
| --- | --- | --- | --- |
| [referenceKey] | [<code>Key</code>](#Key) \| <code>string</code> \| <code>null</code> | <code></code> | <p>the reference key. The key is required when converting a chord symbol</p> |

<a name="Chord+toNumeralString"></a>

### chord.toNumeralString([referenceKey]) ⇒ <code>string</code>
<p>Converts the chord to a numeral chord string, using the supplied kye as a reference.
For example, a chord symbol A# with reference key E will return the numeral chord #4.</p>

**Kind**: instance method of [<code>Chord</code>](#Chord)  
**Returns**: <code>string</code> - <p>the numeral chord string</p>  
**See**: {toNumeral}  

| Param | Type | Default | Description |
| --- | --- | --- | --- |
| [referenceKey] | [<code>Key</code>](#Key) \| <code>string</code> \| <code>null</code> | <code></code> | <p>the reference key. The key is required when converting a chord symbol</p> |

<a name="Chord+isNumeric"></a>

### chord.isNumeric() ⇒ <code>boolean</code>
<p>Determines whether the chord is numeric</p>

**Kind**: instance method of [<code>Chord</code>](#Chord)  
<a name="Chord+toNumericString"></a>

<<<<<<< HEAD
### textFormatter.format(song, metadata) ⇒ <code>string</code>
<p>Formats a song into a plain text chord sheet</p>
=======
### chord.toNumericString([referenceKey]) ⇒ <code>string</code>
<p>Converts the chord to a numeric chord string, using the supplied kye as a reference.
For example, a chord symbol A# with reference key E will return the numeric chord #4.</p>
>>>>>>> a569db97

**Kind**: instance method of [<code>Chord</code>](#Chord)  
**Returns**: <code>string</code> - <p>the numeric chord string</p>  
**See**: {toNumeric}  

<<<<<<< HEAD
| Param | Type | Description |
| --- | --- | --- |
| song | [<code>Song</code>](#Song) | <p>The song to be formatted</p> |
| metadata | [<code>Metadata</code>](#Metadata) | <p>Optional override of metadata used for formatting</p> |
=======
| Param | Type | Default | Description |
| --- | --- | --- | --- |
| [referenceKey] | [<code>Key</code>](#Key) \| <code>string</code> \| <code>null</code> | <code></code> | <p>the reference key. The key is required when converting a chord symbol</p> |
>>>>>>> a569db97

<a name="Chord+isNumeral"></a>

### chord.isNumeral() ⇒ <code>boolean</code>
<p>Determines whether the chord is a numeral</p>

**Kind**: instance method of [<code>Chord</code>](#Chord)  
<a name="Chord+toString"></a>

### chord.toString([configuration]) ⇒ <code>string</code>
<p>Converts the chord to a string, eg <code>Esus4/G#</code> or <code>1sus4/#3</code></p>

**Kind**: instance method of [<code>Chord</code>](#Chord)  
**Returns**: <code>string</code> - <p>the chord string</p>  

| Param | Type | Default | Description |
| --- | --- | --- | --- |
| [configuration] | <code>Object</code> | <code>{}</code> | <p>options</p> |
| [configuration.useUnicodeModifier] | <code>boolean</code> | <code>false</code> | <p>Whether or not to use unicode modifiers. This will make <code>#</code> (sharp) look like <code>♯</code> and <code>b</code> (flat) look like <code>♭</code></p> |

<a name="Chord+normalize"></a>

### chord.normalize([key], [options]) ⇒ [<code>Chord</code>](#Chord)
<p>Normalizes the chord root and bass notes:</p>
<ul>
<li>Fab becomes Mi</li>
<li>Dob becomes Si</li>
<li>Si# becomes Do</li>
<li>Mi# becomes Fa</li>
<li>Fb becomes E</li>
<li>Cb becomes B</li>
<li>B# becomes C</li>
<li>E# becomes F</li>
<li>4b becomes 3</li>
<li>1b becomes 7</li>
<li>7# becomes 1</li>
<li>3# becomes 4</li>
</ul>
<p>Besides that it normalizes the suffix if <code>normalizeSuffix</code> is <code>true</code>.
For example, <code>sus2</code> becomes <code>2</code>, <code>sus4</code> becomes <code>sus</code>.
All suffix normalizations can be found in <code>src/normalize_mappings/suffix-mapping.txt</code>.</p>
<p>When the chord is minor, bass notes are normalized off of the relative major
of the root note. For example, <code>Em/A#</code> becomes <code>Em/Bb</code>.</p>

**Kind**: instance method of [<code>Chord</code>](#Chord)  
**Returns**: [<code>Chord</code>](#Chord) - <p>the normalized chord</p>  

| Param | Type | Default | Description |
| --- | --- | --- | --- |
| [key] | [<code>Key</code>](#Key) \| <code>string</code> | <code></code> | <p>the key to normalize to</p> |
| [options] | <code>Object</code> | <code>{}</code> | <p>options</p> |
| [options.normalizeSuffix] | <code>boolean</code> | <code>true</code> | <p>whether to normalize the chord suffix after transposing</p> |

<a name="Chord+useModifier"></a>

### chord.useModifier(newModifier) ⇒ [<code>Chord</code>](#Chord)
<p>Switches to the specified modifier</p>

**Kind**: instance method of [<code>Chord</code>](#Chord)  
**Returns**: [<code>Chord</code>](#Chord) - <p>the new, changed chord</p>  

| Param | Description |
| --- | --- |
| newModifier | <p>the modifier to use: <code>'#'</code> or <code>'b'</code></p> |

<a name="Chord+transposeUp"></a>

### chord.transposeUp() ⇒ [<code>Chord</code>](#Chord)
<p>Transposes the chord up by 1 semitone. Eg. A becomes A#, Eb becomes E</p>

**Kind**: instance method of [<code>Chord</code>](#Chord)  
**Returns**: [<code>Chord</code>](#Chord) - <p>the new, transposed chord</p>  
<a name="Chord+transposeDown"></a>

### chord.transposeDown() ⇒ [<code>Chord</code>](#Chord)
<p>Transposes the chord down by 1 semitone. Eg. A# becomes A, E becomes Eb</p>

**Kind**: instance method of [<code>Chord</code>](#Chord)  
**Returns**: [<code>Chord</code>](#Chord) - <p>the new, transposed chord</p>  
<a name="Chord+transpose"></a>

### chord.transpose(delta) ⇒ [<code>Chord</code>](#Chord)
<p>Transposes the chord by the specified number of semitones</p>

**Kind**: instance method of [<code>Chord</code>](#Chord)  
**Returns**: [<code>Chord</code>](#Chord) - <p>the new, transposed chord</p>  

| Param | Description |
| --- | --- |
| delta | <p>de number of semitones</p> |

<a name="Chord.parse"></a>

### Chord.parse(chordString) ⇒ [<code>Chord</code>](#Chord) \| <code>null</code>
<p>Tries to parse a chord string into a chord
Any leading or trailing whitespace is removed first, so a chord like <code> \n  E/G# \r</code> is valid.</p>

**Kind**: static method of [<code>Chord</code>](#Chord)  

| Param | Description |
| --- | --- |
| chordString | <p>the chord string, eg <code>Esus4/G#</code> or <code>1sus4/#3</code>.</p> |

<a name="ChordProFormatter"></a>

## ChordProFormatter
<p>Formats a song into a ChordPro chord sheet</p>

**Kind**: global class  
<a name="ChordProFormatter+format"></a>

### chordProFormatter.format(song) ⇒ <code>string</code>
<p>Formats a song into a ChordPro chord sheet.</p>

**Kind**: instance method of [<code>ChordProFormatter</code>](#ChordProFormatter)  
**Returns**: <code>string</code> - <p>The ChordPro string</p>  

| Param | Type | Description |
| --- | --- | --- |
| song | [<code>Song</code>](#Song) | <p>The song to be formatted</p> |

<a name="ChordsOverWordsFormatter"></a>

## ChordsOverWordsFormatter
<p>Formats a song into a plain text chord sheet</p>

**Kind**: global class  
<a name="ChordsOverWordsFormatter+format"></a>

### chordsOverWordsFormatter.format(song) ⇒ <code>string</code>
<p>Formats a song into a plain text chord sheet</p>

**Kind**: instance method of [<code>ChordsOverWordsFormatter</code>](#ChordsOverWordsFormatter)  
**Returns**: <code>string</code> - <p>the chord sheet</p>  

| Param | Type | Description |
| --- | --- | --- |
| song | [<code>Song</code>](#Song) | <p>The song to be formatted</p> |

<a name="Formatter"></a>

## Formatter
<p>Base class for all formatters, taking care of receiving a configuration wrapping that inside a Configuration object</p>

**Kind**: global class  
<a name="new_Formatter_new"></a>

### new Formatter([configuration])
<p>Instantiate</p>


| Param | Type | Default | Description |
| --- | --- | --- | --- |
| [configuration] | <code>Object</code> | <code>{}</code> | <p>options</p> |
| [configuration.evaluate] | <code>boolean</code> | <code>false</code> | <p>Whether or not to evaluate meta expressions. For more info about meta expressions, see: https://bit.ly/2SC9c2u</p> |
| [configuration.metadata] | <code>object</code> | <code>{}</code> |  |
| [configuration.metadata.separator] | <code>string</code> | <code>&quot;\&quot;, \&quot;&quot;</code> | <p>The separator to be used when rendering a metadata value that has multiple values. See: https://bit.ly/2SC9c2u</p> |
| [configuration.key] | [<code>Key</code>](#Key) \| <code>string</code> | <code></code> | <p>The key to use for rendering. The chord sheet will be transposed from the song's original key (as indicated by the <code>{key}</code> directive) to the specified key. Note that transposing will only work if the original song key is set.</p> |
| [configuration.expandChorusDirective] | <code>boolean</code> | <code>false</code> | <p>Whether or not to expand <code>{chorus}</code> directives by rendering the last defined chorus inline after the directive.</p> |
| [configuration.useUnicodeModifiers] | <code>boolean</code> | <code>false</code> | <p>Whether or not to use unicode flat and sharp symbols.</p> |
| [configuration.normalizeChords] | <code>boolean</code> | <code>true</code> | <p>Whether or not to automatically normalize chords</p> |

<a name="HtmlDivFormatter"></a>

## HtmlDivFormatter
<p>Formats a song into HTML. It uses DIVs to align lyrics with chords, which makes it useful for responsive web pages.</p>

**Kind**: global class  
<a name="HtmlFormatter"></a>

## HtmlFormatter
<p>Acts as a base class for HTML formatters</p>

**Kind**: global class  

* [HtmlFormatter](#HtmlFormatter)
    * [.cssObject](#HtmlFormatter+cssObject) ⇒ <code>Object.&lt;string, Object.&lt;string, string&gt;&gt;</code>
    * [.format(song)](#HtmlFormatter+format) ⇒ <code>string</code>
    * [.cssString(scope)](#HtmlFormatter+cssString) ⇒ <code>string</code>

<a name="HtmlFormatter+cssObject"></a>

### htmlFormatter.cssObject ⇒ <code>Object.&lt;string, Object.&lt;string, string&gt;&gt;</code>
<p>Basic CSS, in object style à la useStyles, to use with the HTML output
For a CSS string see [cssString](cssString)</p>
<p>Example:</p>
<pre><code>'.paragraph': {
  marginBottom: '1em'
}
</code></pre>

**Kind**: instance property of [<code>HtmlFormatter</code>](#HtmlFormatter)  
**Returns**: <code>Object.&lt;string, Object.&lt;string, string&gt;&gt;</code> - <p>the CSS object</p>  
<a name="HtmlFormatter+format"></a>

### htmlFormatter.format(song) ⇒ <code>string</code>
<p>Formats a song into HTML.</p>

**Kind**: instance method of [<code>HtmlFormatter</code>](#HtmlFormatter)  
**Returns**: <code>string</code> - <p>The HTML string</p>  

| Param | Type | Description |
| --- | --- | --- |
| song | [<code>Song</code>](#Song) | <p>The song to be formatted</p> |

<a name="HtmlFormatter+cssString"></a>

### htmlFormatter.cssString(scope) ⇒ <code>string</code>
<p>Generates basic CSS, optionally scoped within the provided selector, to use with the HTML output</p>
<p>For example, execute cssString('.chordSheetViewer') will result in CSS like:</p>
<pre><code>.chordSheetViewer .paragraph {
  margin-bottom: 1em;
}
</code></pre>

**Kind**: instance method of [<code>HtmlFormatter</code>](#HtmlFormatter)  
**Returns**: <code>string</code> - <p>the CSS string</p>  

| Param | Description |
| --- | --- |
| scope | <p>the CSS scope to use, for example <code>.chordSheetViewer</code></p> |

<a name="HtmlTableFormatter"></a>

## HtmlTableFormatter
<p>Formats a song into HTML. It uses TABLEs to align lyrics with chords, which makes the HTML for things like
PDF conversion.</p>

**Kind**: global class  
<a name="TextFormatter"></a>

## TextFormatter
<p>Formats a song into a plain text chord sheet</p>

**Kind**: global class  
<a name="TextFormatter+format"></a>

### textFormatter.format(song) ⇒ <code>string</code>
<p>Formats a song into a plain text chord sheet</p>

**Kind**: instance method of [<code>TextFormatter</code>](#TextFormatter)  
**Returns**: <code>string</code> - <p>the chord sheet</p>  

| Param | Type | Description |
| --- | --- | --- |
| song | [<code>Song</code>](#Song) | <p>The song to be formatted</p> |

<a name="Key"></a>

## Key
<p>Represents a key, such as Eb (symbol), #3 (numeric) or VII (numeral).</p>
<p>The only function considered public API is <code>Key.distance</code></p>

**Kind**: global class  
<a name="Key.distance"></a>

### Key.distance(oneKey, otherKey) ⇒ <code>number</code>
<p>Calculates the distance in semitones between one key and another.</p>

**Kind**: static method of [<code>Key</code>](#Key)  
**Returns**: <code>number</code> - <p>the distance in semitones</p>  

| Param | Type | Description |
| --- | --- | --- |
| oneKey | [<code>Key</code>](#Key) \| <code>string</code> | <p>the key</p> |
| otherKey | [<code>Key</code>](#Key) \| <code>string</code> | <p>the other key</p> |

<a name="ChordProParser"></a>

## ChordProParser
<p>Parses a ChordPro chord sheet</p>

**Kind**: global class  

* [ChordProParser](#ChordProParser)
    * [.warnings](#ChordProParser+warnings) : [<code>Array.&lt;ParserWarning&gt;</code>](#ParserWarning)
    * [.parse(chordSheet, options)](#ChordProParser+parse) ⇒ [<code>Song</code>](#Song)

<a name="ChordProParser+warnings"></a>

### chordProParser.warnings : [<code>Array.&lt;ParserWarning&gt;</code>](#ParserWarning)
<p>All warnings raised during parsing the chord sheet</p>

**Kind**: instance property of [<code>ChordProParser</code>](#ChordProParser)  
<a name="ChordProParser+parse"></a>

### chordProParser.parse(chordSheet, options) ⇒ [<code>Song</code>](#Song)
<p>Parses a ChordPro chord sheet into a song</p>

**Kind**: instance method of [<code>ChordProParser</code>](#ChordProParser)  
**Returns**: [<code>Song</code>](#Song) - <p>The parsed song</p>  
**See**: https://peggyjs.org/documentation.html#using-the-parser  

| Param | Type | Default | Description |
| --- | --- | --- | --- |
| chordSheet | <code>string</code> |  | <p>the ChordPro chord sheet</p> |
| options | <code>ChordProParserOptions</code> |  | <p>Parser options.</p> |
| options.softLineBreaks | <code>ChordProParserOptions.softLineBreaks</code> | <code>false</code> | <p>If true, a backslash followed by * a space is treated as a soft line break</p> |

<a name="ChordSheetParser"></a>

## ~~ChordSheetParser~~
***Deprecated***

<p>Parses a normal chord sheet</p>
<p>ChordSheetParser is deprecated, please use ChordsOverWordsParser.</p>
<p>ChordsOverWordsParser aims to support any kind of chord, whereas ChordSheetParser lacks
support for many variations. Besides that, some chordpro feature have been ported back
to ChordsOverWordsParser, which adds some interesting functionality.</p>

**Kind**: global class  

* ~~[ChordSheetParser](#ChordSheetParser)~~
    * [new ChordSheetParser([options])](#new_ChordSheetParser_new)
    * [.parse(chordSheet, [options])](#ChordSheetParser+parse) ⇒ [<code>Song</code>](#Song)

<a name="new_ChordSheetParser_new"></a>

### new ChordSheetParser([options])
<p>Instantiate a chord sheet parser
ChordSheetParser is deprecated, please use ChordsOverWordsParser.</p>


| Param | Type | Default | Description |
| --- | --- | --- | --- |
| [options] | <code>Object</code> | <code>{}</code> | <p>options</p> |
| [options.preserveWhitespace] | <code>boolean</code> | <code>true</code> | <p>whether to preserve trailing whitespace for chords</p> |

<a name="ChordSheetParser+parse"></a>

### chordSheetParser.parse(chordSheet, [options]) ⇒ [<code>Song</code>](#Song)
<p>Parses a chord sheet into a song</p>

**Kind**: instance method of [<code>ChordSheetParser</code>](#ChordSheetParser)  
**Returns**: [<code>Song</code>](#Song) - <p>The parsed song</p>  

| Param | Type | Default | Description |
| --- | --- | --- | --- |
| chordSheet | <code>string</code> |  | <p>The ChordPro chord sheet</p> |
| [options] | <code>Object</code> | <code>{}</code> | <p>Optional parser options</p> |
| [options.song] | [<code>Song</code>](#Song) | <code></code> | <p>The [Song](#Song) to store the song data in</p> |

<a name="ChordsOverWordsParser"></a>

## ChordsOverWordsParser
<p>Parses a chords over words sheet into a song</p>
<p>It support &quot;regular&quot; chord sheets:</p>
<pre><code>       Am         C/G        F          C
Let it be, let it be, let it be, let it be
C                G              F  C/E Dm C
Whisper words of wisdom, let it be
</code></pre>
<p>Additionally, some chordpro features have been &quot;ported back&quot;. For example, you can use chordpro directives:</p>
<pre><code>{title: Let it be}
{key: C}
Chorus 1:
       Am
Let it be
</code></pre>
<p>For convenience, you can leave out the brackets:</p>
<pre><code>title: Let it be
Chorus 1:
       Am
Let it be
</code></pre>
<p>You can even use a markdown style frontmatter separator to separate the header from the song:</p>
<pre><code>title: Let it be
key: C
---
Chorus 1:
       Am         C/G        F          C
Let it be, let it be, let it be, let it be
C                G              F  C/E Dm C
Whisper words of wisdom, let it be
</code></pre>
<p><code>ChordsOverWordsParser</code> is the better version of <code>ChordSheetParser</code>, which is deprecated.</p>

**Kind**: global class  

* [ChordsOverWordsParser](#ChordsOverWordsParser)
    * [.warnings](#ChordsOverWordsParser+warnings) : [<code>Array.&lt;ParserWarning&gt;</code>](#ParserWarning)
    * [.parse(chordSheet, options)](#ChordsOverWordsParser+parse) ⇒ [<code>Song</code>](#Song)

<a name="ChordsOverWordsParser+warnings"></a>

### chordsOverWordsParser.warnings : [<code>Array.&lt;ParserWarning&gt;</code>](#ParserWarning)
<p>All warnings raised during parsing the chord sheet</p>

**Kind**: instance property of [<code>ChordsOverWordsParser</code>](#ChordsOverWordsParser)  
<a name="ChordsOverWordsParser+parse"></a>

### chordsOverWordsParser.parse(chordSheet, options) ⇒ [<code>Song</code>](#Song)
<p>Parses a chords over words sheet into a song</p>

**Kind**: instance method of [<code>ChordsOverWordsParser</code>](#ChordsOverWordsParser)  
**Returns**: [<code>Song</code>](#Song) - <p>The parsed song</p>  
**See**: https://peggyjs.org/documentation.html#using-the-parser  

| Param | Type | Default | Description |
| --- | --- | --- | --- |
| chordSheet | <code>string</code> |  | <p>the chords over words sheet</p> |
| options | <code>ChordsOverWordsParserOptions</code> |  | <p>Parser options.</p> |
| options.softLineBreaks | <code>ChordsOverWordsParserOptions.softLineBreaks</code> | <code>false</code> | <p>If true, a backslash followed by a space is treated as a soft line break</p> |

<a name="ParserWarning"></a>

## ParserWarning
<p>Represents a parser warning, currently only used by ChordProParser.</p>

**Kind**: global class  
<a name="ParserWarning+toString"></a>

### parserWarning.toString() ⇒ <code>string</code>
<p>Returns a stringified version of the warning</p>

**Kind**: instance method of [<code>ParserWarning</code>](#ParserWarning)  
**Returns**: <code>string</code> - <p>The string warning</p>  
<a name="UltimateGuitarParser"></a>

## UltimateGuitarParser
<p>Parses an Ultimate Guitar chord sheet with metadata
Inherits from [ChordSheetParser](#ChordSheetParser)</p>

**Kind**: global class  
<a name="new_UltimateGuitarParser_new"></a>

### new UltimateGuitarParser([options])
<p>Instantiate a chord sheet parser</p>


| Param | Type | Default | Description |
| --- | --- | --- | --- |
| [options] | <code>Object</code> | <code>{}</code> | <p>options</p> |
| [options.preserveWhitespace] | <code>boolean</code> | <code>true</code> | <p>whether to preserve trailing whitespace for chords</p> |

<a name="FontSize"></a>

## FontSize : <code>number</code>
<p>The font size</p>

**Kind**: global variable  
<a name="FontSize+toString"></a>

### fontSize.toString() ⇒ <code>string</code>
<p>Stringifies the font size by concatenating size and unit</p>

**Kind**: instance method of [<code>FontSize</code>](#FontSize)  
**Returns**: <code>string</code> - <p>The font size</p>  
**Example**  
```js
// Returns "30px"
new FontSize(30, 'px').toString()
```
**Example**  
```js
// Returns "120%"
new FontSize(120, '%').toString()
```
<a name="ALBUM"></a>

## ALBUM : <code>string</code>
<p>Album meta directive. See https://www.chordpro.org/chordpro/directives-album/</p>

**Kind**: global constant  
<a name="ARRANGER"></a>

## ARRANGER : <code>string</code>
<p>Arranger meta directive. See https://chordpro.org/chordpro/directives-arranger/</p>

**Kind**: global constant  
<a name="ARTIST"></a>

## ARTIST : <code>string</code>
<p>Artist meta directive. See https://www.chordpro.org/chordpro/directives-artist/</p>

**Kind**: global constant  
<a name="CAPO"></a>

## CAPO : <code>string</code>
<p>Capo meta directive. See https://www.chordpro.org/chordpro/directives-capo/</p>

**Kind**: global constant  
<a name="COMMENT"></a>

## COMMENT : <code>string</code>
<p>Comment directive. See https://www.chordpro.org/chordpro/directives-comment/</p>

**Kind**: global constant  
<a name="COMPOSER"></a>

## COMPOSER : <code>string</code>
<p>Composer meta directive. See https://www.chordpro.org/chordpro/directives-composer/</p>

**Kind**: global constant  
<a name="COPYRIGHT"></a>

## COPYRIGHT : <code>string</code>
<p>Copyright meta directive. See https://www.chordpro.org/chordpro/directives-copyright/</p>

**Kind**: global constant  
<a name="DURATION"></a>

## DURATION : <code>string</code>
<p>Duration meta directive. See https://www.chordpro.org/chordpro/directives-duration/</p>

**Kind**: global constant  
<a name="END_OF_ABC"></a>

## END\_OF\_ABC : <code>string</code>
<p>End of ABC music notation section See https://chordpro.org/chordpro/directives-env_abc/</p>

**Kind**: global constant  
<a name="END_OF_BRIDGE"></a>

## END\_OF\_BRIDGE : <code>string</code>
<p>End of bridge directive. See https://chordpro.org/chordpro/directives-env_bridge/</p>

**Kind**: global constant  
<a name="END_OF_CHORUS"></a>

## END\_OF\_CHORUS : <code>string</code>
<p>End of chorus directive. See https://www.chordpro.org/chordpro/directives-env_chorus/</p>

**Kind**: global constant  
<a name="END_OF_GRID"></a>

## END\_OF\_GRID : <code>string</code>
<p>End of grid directive. See https://www.chordpro.org/chordpro/directives-env_grid/</p>

**Kind**: global constant  
<a name="END_OF_LY"></a>

## END\_OF\_LY : <code>string</code>
<p>End of Lilypond music notation section See https://chordpro.org/chordpro/directives-env_ly/</p>

**Kind**: global constant  
<a name="END_OF_TAB"></a>

## END\_OF\_TAB : <code>string</code>
<p>End of tab directive. See https://www.chordpro.org/chordpro/directives-env_tab/</p>

**Kind**: global constant  
<a name="END_OF_VERSE"></a>

## END\_OF\_VERSE : <code>string</code>
<p>End of verse directive. See https://www.chordpro.org/chordpro/directives-env_verse/</p>

**Kind**: global constant  
<a name="KEY"></a>

## KEY : <code>string</code>
<p>Key meta directive. See https://www.chordpro.org/chordpro/directives-key/</p>

**Kind**: global constant  
<a name="_KEY"></a>

## \_KEY : <code>string</code>
<p>_Key meta directive. Reflects the key as transposed by the capo value
See https://www.chordpro.org/chordpro/directives-key/</p>

**Kind**: global constant  
<a name="LYRICIST"></a>

## LYRICIST : <code>string</code>
<p>Lyricist meta directive. See https://www.chordpro.org/chordpro/directives-lyricist/</p>

**Kind**: global constant  
<a name="SORTTITLE"></a>

## SORTTITLE : <code>string</code>
<p>Sorttitle meta directive. See https://chordpro.org/chordpro/directives-sorttitle/</p>

**Kind**: global constant  
<a name="START_OF_ABC"></a>

## START\_OF\_ABC : <code>string</code>
<p>Start of ABC music notation section See https://chordpro.org/chordpro/directives-env_abc/</p>

**Kind**: global constant  
<a name="START_OF_BRIDGE"></a>

## START\_OF\_BRIDGE : <code>string</code>
<p>Start of bridge directive. See https://chordpro.org/chordpro/directives-env_bridge/</p>

**Kind**: global constant  
<a name="START_OF_CHORUS"></a>

## START\_OF\_CHORUS : <code>string</code>
<p>Start of chorus directive. See https://www.chordpro.org/chordpro/directives-env_chorus/</p>

**Kind**: global constant  
<a name="START_OF_GRID"></a>

## START\_OF\_GRID : <code>string</code>
<p>Start of grid directive. See https://www.chordpro.org/chordpro/directives-env_grid/</p>

**Kind**: global constant  
<a name="START_OF_LY"></a>

## START\_OF\_LY : <code>string</code>
<p>Start of Lilypond music notation section See https://chordpro.org/chordpro/directives-env_ly/</p>

**Kind**: global constant  
<a name="START_OF_TAB"></a>

## START\_OF\_TAB : <code>string</code>
<p>Start of tab directive. See https://www.chordpro.org/chordpro/directives-env_tab/</p>

**Kind**: global constant  
<a name="START_OF_VERSE"></a>

## START\_OF\_VERSE : <code>string</code>
<p>Start of verse directive. See https://www.chordpro.org/chordpro/directives-env_verse/</p>

**Kind**: global constant  
<a name="SUBTITLE"></a>

## SUBTITLE : <code>string</code>
<p>Subtitle meta directive. See https://www.chordpro.org/chordpro/directives-subtitle/</p>

**Kind**: global constant  
<a name="TEMPO"></a>

## TEMPO : <code>string</code>
<p>Tempo meta directive. See https://www.chordpro.org/chordpro/directives-tempo/</p>

**Kind**: global constant  
<a name="TIME"></a>

## TIME : <code>string</code>
<p>Time meta directive. See https://www.chordpro.org/chordpro/directives-time/</p>

**Kind**: global constant  
<a name="TITLE"></a>

## TITLE : <code>string</code>
<p>Title meta directive. See https://www.chordpro.org/chordpro/directives-title/</p>

**Kind**: global constant  
<a name="TRANSPOSE"></a>

## TRANSPOSE : <code>string</code>
<p>Transpose meta directive. See: https://www.chordpro.org/chordpro/directives-transpose/</p>

**Kind**: global constant  
<a name="NEW_KEY"></a>

## NEW\_KEY : <code>string</code>
<p>New Key meta directive. See: https://github.com/BetterMusic/ChordSheetJS/issues/53</p>

**Kind**: global constant  
<a name="YEAR"></a>

## YEAR : <code>string</code>
<p>Year meta directive. See https://www.chordpro.org/chordpro/directives-year/</p>

**Kind**: global constant  
<a name="CHORDFONT"></a>

## CHORDFONT : <code>string</code>
<p>Chordfont directive. See https://www.chordpro.org/chordpro/directives-props_chord_legacy/</p>

**Kind**: global constant  
<a name="CHORDSIZE"></a>

## CHORDSIZE : <code>string</code>
<p>Chordfont directive. See https://www.chordpro.org/chordpro/directives-props_chord_legacy/</p>

**Kind**: global constant  
<a name="CHORDCOLOUR"></a>

## CHORDCOLOUR : <code>string</code>
<p>Chordfont directive. See https://www.chordpro.org/chordpro/directives-props_chord_legacy/</p>

**Kind**: global constant  
<a name="TEXTFONT"></a>

## TEXTFONT : <code>string</code>
<p>Chordfont directive. See https://www.chordpro.org/chordpro/directives-props_text_legacy/</p>

**Kind**: global constant  
<a name="TEXTSIZE"></a>

## TEXTSIZE : <code>string</code>
<p>Chordfont directive. See https://www.chordpro.org/chordpro/directives-props_text_legacy/</p>

**Kind**: global constant  
<a name="TEXTCOLOUR"></a>

## TEXTCOLOUR : <code>string</code>
<p>Chordfont directive. See https://www.chordpro.org/chordpro/directives-props_text_legacy/</p>

**Kind**: global constant  
<a name="TITLEFONT"></a>

## TITLEFONT : <code>string</code>
<p>Chordfont directive. See https://www.chordpro.org/chordpro/directives-props_title_legacy/</p>

**Kind**: global constant  
<a name="TITLESIZE"></a>

## TITLESIZE : <code>string</code>
<p>Chordfont directive. See https://www.chordpro.org/chordpro/directives-props_title_legacy/</p>

**Kind**: global constant  
<a name="TITLECOLOUR"></a>

## TITLECOLOUR : <code>string</code>
<p>Chordfont directive. See https://www.chordpro.org/chordpro/directives-props_title_legacy/</p>

**Kind**: global constant  
<a name="CHORUS"></a>

## CHORUS : <code>string</code>
<p>Chorus directive. Support repeating an earlier defined section.
See https://www.chordpro.org/chordpro/directives-env_chorus/</p>

**Kind**: global constant  
<a name="CHORD_STYLE"></a>

## CHORD\_STYLE : <code>string</code>
<p>Chord type directive. Determines the type of chords used in the rendered chord sheet.
Possible values are 'solfege', 'symbol', 'numeral' and 'number'</p>

**Kind**: global constant  
**See**: https://github.com/bettermusic/ChordSheetJS/issues/352  
<a name="BRIDGE"></a>

## BRIDGE : <code>string</code>
<p>Used to mark a paragraph as bridge</p>

**Kind**: global constant  
<a name="CHORUS"></a>

## CHORUS : <code>string</code>
<p>Used to mark a paragraph as chorus</p>

**Kind**: global constant  
<a name="GRID"></a>

## GRID : <code>string</code>
<p>Used to mark a paragraph as grid</p>

**Kind**: global constant  
<a name="INDETERMINATE"></a>

## INDETERMINATE : <code>string</code>
<p>Used to mark a paragraph as containing lines with both verse and chorus type</p>

**Kind**: global constant  
<a name="NONE"></a>

## NONE : <code>string</code>
<p>Used to mark a paragraph as not containing a line marked with a type</p>

**Kind**: global constant  
<a name="TAB"></a>

## TAB : <code>string</code>
<p>Used to mark a paragraph as tab</p>

**Kind**: global constant  
<a name="VERSE"></a>

## VERSE : <code>string</code>
<p>Used to mark a paragraph as verse</p>

**Kind**: global constant  
<a name="LILYPOND"></a>

## LILYPOND : <code>string</code>
<p>Used to mark a section as Lilypond notation</p>

**Kind**: global constant  
<a name="ABC"></a>

## ABC : <code>string</code>
<p>Used to mark a section as ABC music notation</p>

**Kind**: global constant  
<a name="scopedCss"></a>

## scopedCss(scope) ⇒ <code>string</code>
<p>Generates basic CSS, scoped within the provided selector, to use with output generated by [HtmlTableFormatter](#HtmlTableFormatter)</p>

**Kind**: global function  
**Returns**: <code>string</code> - <p>the CSS string</p>  

| Param | Description |
| --- | --- |
| scope | <p>the CSS scope to use, for example <code>.chordSheetViewer</code></p> |

<a name="scopedCss"></a>

## scopedCss(scope) ⇒ <code>string</code>
<p>Generates basic CSS, scoped within the provided selector, to use with output generated by [HtmlTableFormatter](#HtmlTableFormatter)</p>

**Kind**: global function  
**Returns**: <code>string</code> - <p>the CSS string</p>  

| Param | Description |
| --- | --- |
| scope | <p>the CSS scope to use, for example <code>.chordSheetViewer</code></p> |

<a name="getCapos"></a>

## getCapos(key) ⇒ <code>Object.&lt;string, string&gt;</code>
<p>Returns applicable capos for the provided key</p>

**Kind**: global function  
**Returns**: <code>Object.&lt;string, string&gt;</code> - <p>The available capos, where the keys are capo numbers and the
values are the effective key for that capo.</p>  

| Param | Type | Description |
| --- | --- | --- |
| key | [<code>Key</code>](#Key) \| <code>string</code> | <p>The key to get capos for</p> |

<a name="getKeys"></a>

## getKeys(key) ⇒ <code>Array.&lt;string&gt;</code>
<p>Returns applicable keys to transpose to from the provided key</p>

**Kind**: global function  
**Returns**: <code>Array.&lt;string&gt;</code> - <p>The available keys</p>  

| Param | Type | Description |
| --- | --- | --- |
| key | [<code>Key</code>](#Key) \| <code>string</code> | <p>The key to get keys for</p> |
<|MERGE_RESOLUTION|>--- conflicted
+++ resolved
@@ -1335,29 +1335,17 @@
 **Kind**: instance method of [<code>Chord</code>](#Chord)  
 <a name="Chord+toNumericString"></a>
 
-<<<<<<< HEAD
-### textFormatter.format(song, metadata) ⇒ <code>string</code>
-<p>Formats a song into a plain text chord sheet</p>
-=======
 ### chord.toNumericString([referenceKey]) ⇒ <code>string</code>
 <p>Converts the chord to a numeric chord string, using the supplied kye as a reference.
 For example, a chord symbol A# with reference key E will return the numeric chord #4.</p>
->>>>>>> a569db97
 
 **Kind**: instance method of [<code>Chord</code>](#Chord)  
 **Returns**: <code>string</code> - <p>the numeric chord string</p>  
 **See**: {toNumeric}  
 
-<<<<<<< HEAD
-| Param | Type | Description |
-| --- | --- | --- |
-| song | [<code>Song</code>](#Song) | <p>The song to be formatted</p> |
-| metadata | [<code>Metadata</code>](#Metadata) | <p>Optional override of metadata used for formatting</p> |
-=======
 | Param | Type | Default | Description |
 | --- | --- | --- | --- |
 | [referenceKey] | [<code>Key</code>](#Key) \| <code>string</code> \| <code>null</code> | <code></code> | <p>the reference key. The key is required when converting a chord symbol</p> |
->>>>>>> a569db97
 
 <a name="Chord+isNumeral"></a>
 
@@ -1595,7 +1583,7 @@
 **Kind**: global class  
 <a name="TextFormatter+format"></a>
 
-### textFormatter.format(song) ⇒ <code>string</code>
+### textFormatter.format(song, metadata) ⇒ <code>string</code>
 <p>Formats a song into a plain text chord sheet</p>
 
 **Kind**: instance method of [<code>TextFormatter</code>](#TextFormatter)  
@@ -1604,6 +1592,7 @@
 | Param | Type | Description |
 | --- | --- | --- |
 | song | [<code>Song</code>](#Song) | <p>The song to be formatted</p> |
+| metadata | [<code>Metadata</code>](#Metadata) | <p>Optional override of metadata used for formatting</p> |
 
 <a name="Key"></a>
 

--- conflicted
+++ resolved
@@ -473,11 +473,8 @@
 <dd><p>End of bridge directive. See https://chordpro.org/chordpro/directives-env_bridge/</p></dd>
 <dt><a href="#END_OF_CHORUS">END_OF_CHORUS</a> : <code>string</code></dt>
 <dd><p>End of chorus directive. See https://www.chordpro.org/chordpro/directives-env_chorus/</p></dd>
-<<<<<<< HEAD
-=======
 <dt><a href="#END_OF_GRID">END_OF_GRID</a> : <code>string</code></dt>
 <dd><p>End of grid directive. See https://www.chordpro.org/chordpro/directives-env_grid/</p></dd>
->>>>>>> a1351178
 <dt><a href="#END_OF_TAB">END_OF_TAB</a> : <code>string</code></dt>
 <dd><p>End of tab directive. See https://www.chordpro.org/chordpro/directives-env_tab/</p></dd>
 <dt><a href="#END_OF_VERSE">END_OF_VERSE</a> : <code>string</code></dt>
@@ -493,11 +490,8 @@
 <dd><p>Start of bridge directive. See https://chordpro.org/chordpro/directives-env_bridge/</p></dd>
 <dt><a href="#START_OF_CHORUS">START_OF_CHORUS</a> : <code>string</code></dt>
 <dd><p>Start of chorus directive. See https://www.chordpro.org/chordpro/directives-env_chorus/</p></dd>
-<<<<<<< HEAD
-=======
 <dt><a href="#START_OF_GRID">START_OF_GRID</a> : <code>string</code></dt>
 <dd><p>Start of grid directive. See https://www.chordpro.org/chordpro/directives-env_grid/</p></dd>
->>>>>>> a1351178
 <dt><a href="#START_OF_TAB">START_OF_TAB</a> : <code>string</code></dt>
 <dd><p>Start of tab directive. See https://www.chordpro.org/chordpro/directives-env_tab/</p></dd>
 <dt><a href="#START_OF_VERSE">START_OF_VERSE</a> : <code>string</code></dt>
@@ -513,11 +507,7 @@
 <dt><a href="#TRANSPOSE">TRANSPOSE</a> : <code>string</code></dt>
 <dd><p>Transpose meta directive. See: https://www.chordpro.org/chordpro/directives-transpose/</p></dd>
 <dt><a href="#NEW_KEY">NEW_KEY</a> : <code>string</code></dt>
-<<<<<<< HEAD
 <dd><p>New Key meta directive. See: https://github.com/BetterMusic/ChordSheetJS/issues/53</p></dd>
-=======
-<dd><p>New Key meta directive. See: https://github.com/PraiseCharts/ChordChartJS/issues/53</p></dd>
->>>>>>> a1351178
 <dt><a href="#YEAR">YEAR</a> : <code>string</code></dt>
 <dd><p>Year meta directive. See https://www.chordpro.org/chordpro/directives-year/</p></dd>
 <dt><a href="#CHORDFONT">CHORDFONT</a> : <code>string</code></dt>
@@ -544,16 +534,6 @@
 <dt><a href="#CHORD_STYLE">CHORD_STYLE</a> : <code>string</code></dt>
 <dd><p>Chord type directive. Determines the type of chords used in the rendered chord sheet.
 Possible values are 'symbol', 'numeral' and 'number'</p></dd>
-<<<<<<< HEAD
-<dt><a href="#VERSE">VERSE</a> : <code>string</code></dt>
-<dd><p>Used to mark a paragraph as verse</p></dd>
-<dt><a href="#CHORUS">CHORUS</a> : <code>string</code></dt>
-<dd><p>Used to mark a paragraph as chorus</p></dd>
-<dt><a href="#NONE">NONE</a> : <code>string</code></dt>
-<dd><p>Used to mark a paragraph as not containing a line marked with a type</p></dd>
-<dt><a href="#INDETERMINATE">INDETERMINATE</a> : <code>string</code></dt>
-<dd><p>Used to mark a paragraph as containing lines with both verse and chorus type</p></dd>
-=======
 <dt><a href="#BRIDGE">BRIDGE</a> : <code>string</code></dt>
 <dd><p>Used to mark a paragraph as bridge</p></dd>
 <dt><a href="#CHORUS">CHORUS</a> : <code>string</code></dt>
@@ -564,7 +544,6 @@
 <dd><p>Used to mark a paragraph as containing lines with both verse and chorus type</p></dd>
 <dt><a href="#NONE">NONE</a> : <code>string</code></dt>
 <dd><p>Used to mark a paragraph as not containing a line marked with a type</p></dd>
->>>>>>> a1351178
 <dt><a href="#TAB">TAB</a> : <code>string</code></dt>
 <dd><p>Used to mark a paragraph as tab</p></dd>
 <dt><a href="#VERSE">VERSE</a> : <code>string</code></dt>
@@ -1745,15 +1724,12 @@
 <p>End of chorus directive. See https://www.chordpro.org/chordpro/directives-env_chorus/</p>
 
 **Kind**: global constant  
-<<<<<<< HEAD
-=======
 <a name="END_OF_GRID"></a>
 
 ## END\_OF\_GRID : <code>string</code>
 <p>End of grid directive. See https://www.chordpro.org/chordpro/directives-env_grid/</p>
 
 **Kind**: global constant  
->>>>>>> a1351178
 <a name="END_OF_TAB"></a>
 
 ## END\_OF\_TAB : <code>string</code>
@@ -1797,15 +1773,12 @@
 <p>Start of chorus directive. See https://www.chordpro.org/chordpro/directives-env_chorus/</p>
 
 **Kind**: global constant  
-<<<<<<< HEAD
-=======
 <a name="START_OF_GRID"></a>
 
 ## START\_OF\_GRID : <code>string</code>
 <p>Start of grid directive. See https://www.chordpro.org/chordpro/directives-env_grid/</p>
 
 **Kind**: global constant  
->>>>>>> a1351178
 <a name="START_OF_TAB"></a>
 
 ## START\_OF\_TAB : <code>string</code>
@@ -1851,11 +1824,7 @@
 <a name="NEW_KEY"></a>
 
 ## NEW\_KEY : <code>string</code>
-<<<<<<< HEAD
-<p>New Key meta directive. See: https://github.com/BetterMusic/ChordSheetJS/issues/53</p>
-=======
 <p>New Key meta directive. See: https://github.com/PraiseCharts/ChordChartJS/issues/53</p>
->>>>>>> a1351178
 
 **Kind**: global constant  
 <a name="YEAR"></a>
@@ -1916,7 +1885,6 @@
 
 ## TITLECOLOUR : <code>string</code>
 <p>Chordfont directive. See https://www.chordpro.org/chordpro/directives-props_title_legacy/</p>
-<<<<<<< HEAD
 
 **Kind**: global constant  
 <a name="CHORUS"></a>
@@ -1934,11 +1902,239 @@
 
 **Kind**: global constant  
 **See**: https://github.com/bettermusic/ChordSheetJS/issues/352  
-<a name="VERSE"></a>
-
-## VERSE : <code>string</code>
-<p>Used to mark a paragraph as verse</p>
-=======
+<a name="BRIDGE"></a>
+
+## BRIDGE : <code>string</code>
+<p>Used to mark a paragraph as bridge</p>
+
+**Kind**: global constant  
+<a name="CHORUS"></a>
+
+## CHORUS : <code>string</code>
+<p>Used to mark a paragraph as chorus</p>
+
+**Kind**: global constant  
+<a name="GRID"></a>
+
+## GRID : <code>string</code>
+<p>Used to mark a paragraph as grid</p>
+
+**Kind**: global constant  
+<a name="INDETERMINATE"></a>
+
+## INDETERMINATE : <code>string</code>
+<p>Used to mark a paragraph as containing lines with both verse and chorus type</p>
+
+**Kind**: global constant  
+<a name="NONE"></a>
+
+## NONE : <code>string</code>
+<p>Used to mark a paragraph as not containing a line marked with a type</p>
+
+**Kind**: global constant  
+<a name="TAB"></a>
+
+## TAB : <code>string</code>
+<p>Used to mark a paragraph as tab</p>
+
+**Kind**: global constant  
+<a name="ARTIST"></a>
+
+## ARTIST : <code>string</code>
+<p>Artist meta directive. See https://www.chordpro.org/chordpro/directives-artist/</p>
+
+**Kind**: global constant  
+<a name="CAPO"></a>
+
+## CAPO : <code>string</code>
+<p>Capo meta directive. See https://www.chordpro.org/chordpro/directives-capo/</p>
+
+**Kind**: global constant  
+<a name="COMMENT"></a>
+
+## COMMENT : <code>string</code>
+<p>Comment directive. See https://www.chordpro.org/chordpro/directives-comment/</p>
+
+**Kind**: global constant  
+<a name="COMPOSER"></a>
+
+## COMPOSER : <code>string</code>
+<p>Composer meta directive. See https://www.chordpro.org/chordpro/directives-composer/</p>
+
+**Kind**: global constant  
+<a name="COPYRIGHT"></a>
+
+## COPYRIGHT : <code>string</code>
+<p>Copyright meta directive. See https://www.chordpro.org/chordpro/directives-copyright/</p>
+
+**Kind**: global constant  
+<a name="DURATION"></a>
+
+## DURATION : <code>string</code>
+<p>Duration meta directive. See https://www.chordpro.org/chordpro/directives-duration/</p>
+
+**Kind**: global constant  
+<a name="END_OF_BRIDGE"></a>
+
+## END\_OF\_BRIDGE : <code>string</code>
+<p>End of bridge directive. See https://chordpro.org/chordpro/directives-env_bridge/</p>
+
+**Kind**: global constant  
+<a name="END_OF_CHORUS"></a>
+
+## END\_OF\_CHORUS : <code>string</code>
+<p>End of chorus directive. See https://www.chordpro.org/chordpro/directives-env_chorus/</p>
+
+**Kind**: global constant  
+<a name="END_OF_TAB"></a>
+
+## END\_OF\_TAB : <code>string</code>
+<p>End of tab directive. See https://www.chordpro.org/chordpro/directives-env_tab/</p>
+
+**Kind**: global constant  
+<a name="END_OF_VERSE"></a>
+
+## END\_OF\_VERSE : <code>string</code>
+<p>End of verse directive. See https://www.chordpro.org/chordpro/directives-env_verse/</p>
+
+**Kind**: global constant  
+<a name="KEY"></a>
+
+## KEY : <code>string</code>
+<p>Key meta directive. See https://www.chordpro.org/chordpro/directives-key/</p>
+
+**Kind**: global constant  
+<a name="_KEY"></a>
+
+## \_KEY : <code>string</code>
+<p>_Key meta directive. Reflects the key as transposed by the capo value
+See https://www.chordpro.org/chordpro/directives-key/</p>
+
+**Kind**: global constant  
+<a name="LYRICIST"></a>
+
+## LYRICIST : <code>string</code>
+<p>Lyricist meta directive. See https://www.chordpro.org/chordpro/directives-lyricist/</p>
+
+**Kind**: global constant  
+<a name="START_OF_BRIDGE"></a>
+
+## START\_OF\_BRIDGE : <code>string</code>
+<p>Start of bridge directive. See https://chordpro.org/chordpro/directives-env_bridge/</p>
+
+**Kind**: global constant  
+<a name="START_OF_CHORUS"></a>
+
+## START\_OF\_CHORUS : <code>string</code>
+<p>Start of chorus directive. See https://www.chordpro.org/chordpro/directives-env_chorus/</p>
+
+**Kind**: global constant  
+<a name="START_OF_TAB"></a>
+
+## START\_OF\_TAB : <code>string</code>
+<p>Start of tab directive. See https://www.chordpro.org/chordpro/directives-env_tab/</p>
+
+**Kind**: global constant  
+<a name="START_OF_VERSE"></a>
+
+## START\_OF\_VERSE : <code>string</code>
+<p>Start of verse directive. See https://www.chordpro.org/chordpro/directives-env_verse/</p>
+
+**Kind**: global constant  
+<a name="SUBTITLE"></a>
+
+## SUBTITLE : <code>string</code>
+<p>Subtitle meta directive. See https://www.chordpro.org/chordpro/directives-subtitle/</p>
+
+**Kind**: global constant  
+<a name="TEMPO"></a>
+
+## TEMPO : <code>string</code>
+<p>Tempo meta directive. See https://www.chordpro.org/chordpro/directives-tempo/</p>
+
+**Kind**: global constant  
+<a name="TIME"></a>
+
+## TIME : <code>string</code>
+<p>Time meta directive. See https://www.chordpro.org/chordpro/directives-time/</p>
+
+**Kind**: global constant  
+<a name="TITLE"></a>
+
+## TITLE : <code>string</code>
+<p>Title meta directive. See https://www.chordpro.org/chordpro/directives-title/</p>
+
+**Kind**: global constant  
+<a name="TRANSPOSE"></a>
+
+## TRANSPOSE : <code>string</code>
+<p>Transpose meta directive. See: https://www.chordpro.org/chordpro/directives-transpose/</p>
+
+**Kind**: global constant  
+<a name="NEW_KEY"></a>
+
+## NEW\_KEY : <code>string</code>
+<p>New Key meta directive. See: https://github.com/BetterMusic/ChordSheetJS/issues/53</p>
+
+**Kind**: global constant  
+<a name="YEAR"></a>
+
+## YEAR : <code>string</code>
+<p>Year meta directive. See https://www.chordpro.org/chordpro/directives-year/</p>
+
+**Kind**: global constant  
+<a name="CHORDFONT"></a>
+
+## CHORDFONT : <code>string</code>
+<p>Chordfont directive. See https://www.chordpro.org/chordpro/directives-props_chord_legacy/</p>
+
+**Kind**: global constant  
+<a name="CHORDSIZE"></a>
+
+## CHORDSIZE : <code>string</code>
+<p>Chordfont directive. See https://www.chordpro.org/chordpro/directives-props_chord_legacy/</p>
+
+**Kind**: global constant  
+<a name="CHORDCOLOUR"></a>
+
+## CHORDCOLOUR : <code>string</code>
+<p>Chordfont directive. See https://www.chordpro.org/chordpro/directives-props_chord_legacy/</p>
+
+**Kind**: global constant  
+<a name="TEXTFONT"></a>
+
+## TEXTFONT : <code>string</code>
+<p>Chordfont directive. See https://www.chordpro.org/chordpro/directives-props_text_legacy/</p>
+
+**Kind**: global constant  
+<a name="TEXTSIZE"></a>
+
+## TEXTSIZE : <code>string</code>
+<p>Chordfont directive. See https://www.chordpro.org/chordpro/directives-props_text_legacy/</p>
+
+**Kind**: global constant  
+<a name="TEXTCOLOUR"></a>
+
+## TEXTCOLOUR : <code>string</code>
+<p>Chordfont directive. See https://www.chordpro.org/chordpro/directives-props_text_legacy/</p>
+
+**Kind**: global constant  
+<a name="TITLEFONT"></a>
+
+## TITLEFONT : <code>string</code>
+<p>Chordfont directive. See https://www.chordpro.org/chordpro/directives-props_title_legacy/</p>
+
+**Kind**: global constant  
+<a name="TITLESIZE"></a>
+
+## TITLESIZE : <code>string</code>
+<p>Chordfont directive. See https://www.chordpro.org/chordpro/directives-props_title_legacy/</p>
+
+**Kind**: global constant  
+<a name="TITLECOLOUR"></a>
+
+## TITLECOLOUR : <code>string</code>
+<p>Chordfont directive. See https://www.chordpro.org/chordpro/directives-props_title_legacy/</p>
 
 **Kind**: global constant  
 <a name="CHORUS"></a>
@@ -1956,57 +2152,6 @@
 
 **Kind**: global constant  
 **See**: https://github.com/bettermusic/ChordSheetJS/issues/352  
-<a name="BRIDGE"></a>
-
-## BRIDGE : <code>string</code>
-<p>Used to mark a paragraph as bridge</p>
-
-**Kind**: global constant  
-<a name="CHORUS"></a>
-
-## CHORUS : <code>string</code>
-<p>Used to mark a paragraph as chorus</p>
->>>>>>> a1351178
-
-**Kind**: global constant  
-<a name="GRID"></a>
-
-<<<<<<< HEAD
-## CHORUS : <code>string</code>
-<p>Used to mark a paragraph as chorus</p>
-=======
-## GRID : <code>string</code>
-<p>Used to mark a paragraph as grid</p>
-
-**Kind**: global constant  
-<a name="INDETERMINATE"></a>
-
-## INDETERMINATE : <code>string</code>
-<p>Used to mark a paragraph as containing lines with both verse and chorus type</p>
->>>>>>> a1351178
-
-**Kind**: global constant  
-<a name="NONE"></a>
-
-## NONE : <code>string</code>
-<p>Used to mark a paragraph as not containing a line marked with a type</p>
-
-**Kind**: global constant  
-<a name="TAB"></a>
-
-<<<<<<< HEAD
-## INDETERMINATE : <code>string</code>
-<p>Used to mark a paragraph as containing lines with both verse and chorus type</p>
-
-**Kind**: global constant  
-<a name="TAB"></a>
-
-=======
->>>>>>> a1351178
-## TAB : <code>string</code>
-<p>Used to mark a paragraph as tab</p>
-
-**Kind**: global constant  
 <a name="VERSE"></a>
 
 ## VERSE : <code>string</code>

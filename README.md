# ChordChartJS [![Code Climate](https://codeclimate.com/github/BetterMusic/ChordChartJS/badges/gpa.svg)](https://codeclimate.com/github/BetterMusic/ChordChartJS)

A JavaScript library for parsing and formatting chord sheets

**Contents**

- [Installation](#installation)
- [How to ...?](#how-to-)
- [Supported ChordPro directives](#supported-chordpro-directives)
- [API docs](#api-docs)
- [Contributing](CONTRIBUTING.md)

## Installation

### Package managers

`ChordSheetJS` is on npm, to install run:

```bash
npm install chordsheetjs
```

Load with `import`:

```javascript
import ChordSheetJS from 'chordsheetjs';
```

or `require()`:

```javascript
var ChordSheetJS = require('chordsheetjs').default;
```

### Standalone bundle file

If you're not using a build tool, you can download and use the `bundle.js` from the
[latest release](https://github.com/martijnversluis/ChordSheetJS/releases/latest):

```html
<script src="bundle.js"></script>
<script>
// ChordSheetJS is available in global namespace now
const parser = new ChordSheetJS.ChordProParser();
</script>
```

## How to ...?

### Parse chord sheet

#### Regular chord sheets

```javascript
const chordSheet = `
       Am         C/G        F          C
Let it be, let it be, let it be, let it be
C                G              F  C/E Dm C
Whisper words of wisdom, let it be`.substring(1);

const parser = new ChordSheetJS.ChordsOverWordsParser();
const song = parser.parse(chordSheet);
```

#### Ultimate Guitar chord sheets

```javascript
const chordSheet = `
[Chorus]
       Am         C/G        F          C
Let it be, let it be, let it be, let it be
C                G              F  C/E Dm C
Whisper words of wisdom, let it be`.substring(1);

const parser = new ChordSheetJS.UltimateGuitarParser();
const song = parser.parse(chordSheet);
```

#### Chord pro format

```javascript
const chordSheet = `
{title: Let it be}
{subtitle: ChordSheetJS example version}

{start_of_chorus: Chorus}
Let it [Am]be, let it [C/G]be, let it [F]be, let it [C]be
[C]Whisper words of [G]wisdom, let it [F]be [C/E] [Dm] [C]
{end_of_chorus}`.substring(1);

const parser = new ChordSheetJS.ChordProParser();
const song = parser.parse(chordSheet);
```

### Display a parsed sheet

#### Plain text format

```javascript
const formatter = new ChordSheetJS.TextFormatter();
const disp = formatter.format(song);
```

#### HTML format

##### Table-based layout

```javascript
const formatter = new ChordSheetJS.HtmlTableFormatter();
const disp = formatter.format(song);
```

##### Div-based layout

```javascript
const formatter = new ChordSheetJS.HtmlDivFormatter();
const disp = formatter.format(song);
```

#### Chord pro format

```javascript
const formatter = new ChordSheetJS.ChordProFormatter();
const disp = formatter.format(song);
```

### Serialize/deserialize

Chord sheets (`Song`s) can be serialized to plain JavaScript objects, which can be converted to JSON, XML etc by
third-party libraries. The serialized object can also be deserialized back into a `Song`.

```javascript
const serializedSong = new ChordSheetSerializer().serialize(song);
const deserialized = new ChordSheetSerializer().deserialize(serializedSong);
```

### Add styling

The HTML formatters (HtmlTableFormatter and HtmlDivFormatter) can provide basic CSS to help with styling the output:

```javascript
HtmlTableFormatter.cssString();
// .paragraph {
//   margin-bottom: 1em;
// }

HtmlTableFormatter.cssString('.chordSheetViewer');
// .chordSheetViewer .paragraph {
//   margin-bottom: 1em;
// }

HtmlTableFormatter.cssObject();
// '.paragraph': {
//   marginBottom: '1em'
// }
```

### Parsing and modifying chords

```javascript
import { Chord } from 'chordsheetjs';
```

#### Parse

```javascript
const chord = Chord.parse('Ebsus4/Bb');
```

Parse numeric chords (Nashville system):

```javascript
const chord = Chord.parse('b1sus4/#3');
```

#### Display with #toString

Use #toString() to convert the chord to a chord string (eg Dsus/F#)

```javascript
const chord = Chord.parse('Ebsus4/Bb');
chord.toString(); // --> "Ebsus4/Bb"
```

#### Clone

```javascript
var chord2 = chord.clone();
```

#### Normalize

Normalizes keys B#, E#, Cb and Fb to C, F, B and E

```javascript
const chord = Chord.parse('E#/B#');
normalizedChord = chord.normalize();
normalizedChord.toString(); // --> "F/C"
```

#### ~~Switch modifier~~

***Deprecated***

Convert # to b and vice versa

```javascript
const chord = parseChord('Eb/Bb');
const chord2 = chord.switchModifier();
chord2.toString(); // --> "D#/A#"
```

#### Use specific modifier

Set the chord to a specific modifier (# or b)

```javascript
const chord = Chord.parse('Eb/Bb');
const chord2 = chord.useModifier('#');
chord2.toString(); // --> "D#/A#"
```

```javascript
const chord = Chord.parse('Eb/Bb');
const chord2 = chord.useModifier('b');
chord2.toString(); // --> "Eb/Bb"
```

#### Transpose up

```javascript
const chord = Chord.parse('Eb/Bb');
const chord2 = chord.transposeUp();
chord2.toString(); // -> "E/B"
```

#### Transpose down

```javascript
const chord = Chord.parse('Eb/Bb');
const chord2 = chord.transposeDown();
chord2.toString(); // -> "D/A"
```

#### Transpose

```javascript
const chord = Chord.parse('C/E');
const chord2 = chord.transpose(4);
chord2.toString(); // -> "E/G#"
```

```javascript
const chord = Chord.parse('C/E');
const chord2 = chord.transpose(-4);
chord2.toString(); // -> "Ab/C"
```

#### Convert numeric chord to chord symbol

```javascript
const numericChord = Chord.parse('2/4');
const chordSymbol = numericChord.toChordSymbol('E');
chordSymbol.toString(); // -> "F#/A"
```

## Supported ChordPro directives

All directives are parsed and are added to `Song.metadata`. The list below indicates whether formatters actually
use those to change the generated output.

:heavy_check_mark: = supported

:clock2: = will be supported in a future version

:heavy_multiplication_x: = currently no plans to support it in the near future

### Meta-data directives

| Directive        | Support            |
|:---------------- |:------------------:|
| title (short: t) | :heavy_check_mark: |
| subtitle         | :heavy_check_mark: |
| artist           | :heavy_check_mark: |
| composer         | :heavy_check_mark: |
| lyricist         | :heavy_check_mark: |
| copyright        | :heavy_check_mark: |
| album            | :heavy_check_mark: |
| year             | :heavy_check_mark: |
| key              | :heavy_check_mark: |
| time             | :heavy_check_mark: |
| tempo            | :heavy_check_mark: |
| duration         | :heavy_check_mark: |
| capo             | :heavy_check_mark: |
| meta             | :heavy_check_mark: |

### Formatting directives

| Directive                  | Support                  |
|:-------------------------- |:------------------------:|
| comment (short: c)         | :heavy_check_mark:       |
| comment_italic (short: ci) | :heavy_multiplication_x: |
| comment_box (short: cb)    | :heavy_multiplication_x: |
| chorus                     | :heavy_multiplication_x: |
| image                      | :heavy_multiplication_x: |

### Environment directives

| Directive                    | Support                  |
|:---------------------------- |:------------------------:|
| start_of_chorus (short: soc) | :heavy_check_mark:       |
| end_of_chorus (short: eoc)   | :heavy_check_mark:       |
| start_of_verse               | :heavy_check_mark:       |
| end_of_verse                 | :heavy_check_mark:       |
| start_of_tab (short: sot)    | :heavy_check_mark:       |
| end_of_tab (short: eot)      | :heavy_check_mark:       |
| start_of_grid                | :heavy_multiplication_x: |
| end_of_grid                  | :heavy_multiplication_x: |

### Chord diagrams

| Directive | Support                  |
|:--------- |:------------------------:|
| define    | :heavy_multiplication_x: |
| chord     | :heavy_multiplication_x: |

### Fonts, sizes and colours

| Directive   | Support                  |
|:----------- |:------------------------:|
| textfont    | :heavy_check_mark:       |
| textsize    | :heavy_check_mark:       |
| textcolour  | :heavy_check_mark:       |
| chordfont   | :heavy_check_mark:       |
| chordsize   | :heavy_check_mark:       |
| chordcolour | :heavy_check_mark:       |
| tabfont     | :heavy_multiplication_x: |
| tabsize     | :heavy_multiplication_x: |
| tabcolour   | :heavy_multiplication_x: |

### Output related directives

| Directive                      | Support                  |
|:------------------------------ |:------------------------:|
| new_page (short: np)           | :heavy_multiplication_x: |
| new_physical_page (short: npp) | :heavy_multiplication_x: |
| column_break (short: cb)       | :heavy_multiplication_x: |
| grid (short: g)                | :heavy_multiplication_x: |
| no_grid (short: ng)            | :heavy_multiplication_x: |
| titles                         | :heavy_multiplication_x: |
| columns (short: col)           | :heavy_multiplication_x: |

### Custom extensions

| Directive | Support            |
|:--------- |:------------------:|
| x_        | :heavy_check_mark: |

## API docs

Note: all classes, methods and constants that are documented here can be considered public API and will only be
subject to breaking changes between major versions.

## Classes

<dl>
<dt><a href="#ChordSheetSerializer">ChordSheetSerializer</a></dt>
<dd><p>Serializes a song into een plain object, and deserializes the serialized object back into a [Song](#Song)</p></dd>
<dt><a href="#ChordLyricsPair">ChordLyricsPair</a></dt>
<dd><p>Represents a chord with the corresponding (partial) lyrics</p></dd>
<dt><a href="#Comment">Comment</a></dt>
<dd><p>Represents a comment. See https://www.chordpro.org/chordpro/chordpro-file-format-specification/#overview</p></dd>
<dt><a href="#Line">Line</a></dt>
<dd><p>Represents a line in a chord sheet, consisting of items of type ChordLyricsPair or Tag</p></dd>
<dt><a href="#Metadata">Metadata</a></dt>
<dd><p>Stores song metadata. Properties can be accessed using the get() method:</p>
<p>const metadata = new Metadata({ author: 'John' });
metadata.get('author')   // =&gt; 'John'</p>
<p>See [get](#Metadata+get)</p></dd>
<dt><a href="#Paragraph">Paragraph</a></dt>
<dd><p>Represents a paragraph of lines in a chord sheet</p></dd>
<dt><a href="#Song">Song</a></dt>
<dd><p>Represents a song in a chord sheet. Currently a chord sheet can only have one song.</p></dd>
<dt><a href="#Tag">Tag</a></dt>
<dd><p>Represents a tag/directive. See https://www.chordpro.org/chordpro/chordpro-directives/</p></dd>
<dt><a href="#Chord">Chord</a></dt>
<dd><p>Represents a Chord, consisting of a root, suffix (quality) and bass</p></dd>
<dt><a href="#ChordProFormatter">ChordProFormatter</a></dt>
<dd><p>Formats a song into a ChordPro chord sheet</p></dd>
<dt><a href="#ChordsOverWordsFormatter">ChordsOverWordsFormatter</a></dt>
<dd><p>Formats a song into a plain text chord sheet</p></dd>
<dt><a href="#Formatter">Formatter</a></dt>
<dd><p>Base class for all formatters, taking care of receiving a configuration wrapping that inside a Configuration object</p></dd>
<dt><a href="#HtmlDivFormatter">HtmlDivFormatter</a></dt>
<dd><p>Formats a song into HTML. It uses DIVs to align lyrics with chords, which makes it useful for responsive web pages.</p></dd>
<dt><a href="#HtmlFormatter">HtmlFormatter</a></dt>
<dd><p>Acts as a base class for HTML formatters</p></dd>
<dt><a href="#HtmlTableFormatter">HtmlTableFormatter</a></dt>
<dd><p>Formats a song into HTML. It uses TABLEs to align lyrics with chords, which makes the HTML for things like
PDF conversion.</p></dd>
<dt><a href="#TextFormatter">TextFormatter</a></dt>
<dd><p>Formats a song into a plain text chord sheet</p></dd>
<dt><a href="#Key">Key</a></dt>
<dd><p>Represents a key, such as Eb (symbol), #3 (numeric) or VII (numeral).</p>
<p>The only function considered public API is <code>Key.distance</code></p></dd>
<dt><a href="#ChordProParser">ChordProParser</a></dt>
<dd><p>Parses a ChordPro chord sheet</p></dd>
<dt><del><a href="#ChordSheetParser">ChordSheetParser</a></del></dt>
<dd><p>Parses a normal chord sheet</p>
<p>ChordSheetParser is deprecated, please use ChordsOverWordsParser.</p>
<p>ChordsOverWordsParser aims to support any kind of chord, whereas ChordSheetParser lacks
support for many variations. Besides that, some chordpro feature have been ported back
to ChordsOverWordsParser, which adds some interesting functionality.</p></dd>
<dt><a href="#ChordsOverWordsParser">ChordsOverWordsParser</a></dt>
<dd><p>Parses a chords over words sheet into a song</p>
<p>It support &quot;regular&quot; chord sheets:</p>
<pre><code>       Am         C/G        F          C
Let it be, let it be, let it be, let it be
C                G              F  C/E Dm C
Whisper words of wisdom, let it be
</code></pre>
<p>Additionally, some chordpro features have been &quot;ported back&quot;. For example, you can use chordpro directives:</p>
<pre><code>{title: Let it be}
{key: C}
Chorus 1:
       Am
Let it be
</code></pre>
<p>For convenience, you can leave out the brackets:</p>
<pre><code>title: Let it be
Chorus 1:
       Am
Let it be
</code></pre>
<p>You can even use a markdown style frontmatter separator to separate the header from the song:</p>
<pre><code>title: Let it be
key: C
---
Chorus 1:
       Am         C/G        F          C
Let it be, let it be, let it be, let it be
C                G              F  C/E Dm C
Whisper words of wisdom, let it be
</code></pre>
<p><code>ChordsOverWordsParser</code> is the better version of <code>ChordSheetParser</code>, which is deprecated.</p></dd>
<dt><a href="#ParserWarning">ParserWarning</a></dt>
<dd><p>Represents a parser warning, currently only used by ChordProParser.</p></dd>
<dt><a href="#UltimateGuitarParser">UltimateGuitarParser</a></dt>
<dd><p>Parses an Ultimate Guitar chord sheet with metadata
Inherits from [ChordSheetParser](#ChordSheetParser)</p></dd>
<<<<<<< HEAD
</dl>

## Members

<dl>
<dt><a href="#FontSize">FontSize</a> : <code>number</code></dt>
<dd><p>The font size</p></dd>
=======
>>>>>>> 0193e32a
</dl>

## Constants

<dl>
<dt><a href="#ALBUM">ALBUM</a> : <code>string</code></dt>
<dd><p>Album meta directive. See https://www.chordpro.org/chordpro/directives-album/</p></dd>
<dt><a href="#ARRANGER">ARRANGER</a> : <code>string</code></dt>
<dd><p>Arranger meta directive. See https://chordpro.org/chordpro/directives-arranger/</p></dd>
<dt><a href="#ARTIST">ARTIST</a> : <code>string</code></dt>
<dd><p>Artist meta directive. See https://www.chordpro.org/chordpro/directives-artist/</p></dd>
<dt><a href="#CAPO">CAPO</a> : <code>string</code></dt>
<dd><p>Capo meta directive. See https://www.chordpro.org/chordpro/directives-capo/</p></dd>
<dt><a href="#COMMENT">COMMENT</a> : <code>string</code></dt>
<dd><p>Comment directive. See https://www.chordpro.org/chordpro/directives-comment/</p></dd>
<dt><a href="#COMPOSER">COMPOSER</a> : <code>string</code></dt>
<dd><p>Composer meta directive. See https://www.chordpro.org/chordpro/directives-composer/</p></dd>
<dt><a href="#COPYRIGHT">COPYRIGHT</a> : <code>string</code></dt>
<dd><p>Copyright meta directive. See https://www.chordpro.org/chordpro/directives-copyright/</p></dd>
<dt><a href="#DURATION">DURATION</a> : <code>string</code></dt>
<dd><p>Duration meta directive. See https://www.chordpro.org/chordpro/directives-duration/</p></dd>
<dt><a href="#END_OF_ABC">END_OF_ABC</a> : <code>string</code></dt>
<dd><p>End of ABC music notation section See https://chordpro.org/chordpro/directives-env_abc/</p></dd>
<dt><a href="#END_OF_BRIDGE">END_OF_BRIDGE</a> : <code>string</code></dt>
<dd><p>End of bridge directive. See https://chordpro.org/chordpro/directives-env_bridge/</p></dd>
<dt><a href="#END_OF_CHORUS">END_OF_CHORUS</a> : <code>string</code></dt>
<dd><p>End of chorus directive. See https://www.chordpro.org/chordpro/directives-env_chorus/</p></dd>
<dt><a href="#END_OF_GRID">END_OF_GRID</a> : <code>string</code></dt>
<dd><p>End of grid directive. See https://www.chordpro.org/chordpro/directives-env_grid/</p></dd>
<dt><a href="#END_OF_LY">END_OF_LY</a> : <code>string</code></dt>
<dd><p>End of Lilypond music notation section See https://chordpro.org/chordpro/directives-env_ly/</p></dd>
<dt><a href="#END_OF_TAB">END_OF_TAB</a> : <code>string</code></dt>
<dd><p>End of tab directive. See https://www.chordpro.org/chordpro/directives-env_tab/</p></dd>
<dt><a href="#END_OF_VERSE">END_OF_VERSE</a> : <code>string</code></dt>
<dd><p>End of verse directive. See https://www.chordpro.org/chordpro/directives-env_verse/</p></dd>
<dt><a href="#KEY">KEY</a> : <code>string</code></dt>
<dd><p>Key meta directive. See https://www.chordpro.org/chordpro/directives-key/</p></dd>
<dt><a href="#_KEY">_KEY</a> : <code>string</code></dt>
<dd><p>_Key meta directive. Reflects the key as transposed by the capo value
See https://www.chordpro.org/chordpro/directives-key/</p></dd>
<dt><a href="#LYRICIST">LYRICIST</a> : <code>string</code></dt>
<dd><p>Lyricist meta directive. See https://www.chordpro.org/chordpro/directives-lyricist/</p></dd>
<dt><a href="#SORTTITLE">SORTTITLE</a> : <code>string</code></dt>
<dd><p>Sorttitle meta directive. See https://chordpro.org/chordpro/directives-sorttitle/</p></dd>
<dt><a href="#START_OF_ABC">START_OF_ABC</a> : <code>string</code></dt>
<dd><p>Start of ABC music notation section See https://chordpro.org/chordpro/directives-env_abc/</p></dd>
<dt><a href="#START_OF_BRIDGE">START_OF_BRIDGE</a> : <code>string</code></dt>
<dd><p>Start of bridge directive. See https://chordpro.org/chordpro/directives-env_bridge/</p></dd>
<dt><a href="#START_OF_CHORUS">START_OF_CHORUS</a> : <code>string</code></dt>
<dd><p>Start of chorus directive. See https://www.chordpro.org/chordpro/directives-env_chorus/</p></dd>
<dt><a href="#START_OF_GRID">START_OF_GRID</a> : <code>string</code></dt>
<dd><p>Start of grid directive. See https://www.chordpro.org/chordpro/directives-env_grid/</p></dd>
<dt><a href="#START_OF_LY">START_OF_LY</a> : <code>string</code></dt>
<dd><p>Start of Lilypond music notation section See https://chordpro.org/chordpro/directives-env_ly/</p></dd>
<dt><a href="#START_OF_TAB">START_OF_TAB</a> : <code>string</code></dt>
<dd><p>Start of tab directive. See https://www.chordpro.org/chordpro/directives-env_tab/</p></dd>
<dt><a href="#START_OF_VERSE">START_OF_VERSE</a> : <code>string</code></dt>
<dd><p>Start of verse directive. See https://www.chordpro.org/chordpro/directives-env_verse/</p></dd>
<dt><a href="#SUBTITLE">SUBTITLE</a> : <code>string</code></dt>
<dd><p>Subtitle meta directive. See https://www.chordpro.org/chordpro/directives-subtitle/</p></dd>
<dt><a href="#TEMPO">TEMPO</a> : <code>string</code></dt>
<dd><p>Tempo meta directive. See https://www.chordpro.org/chordpro/directives-tempo/</p></dd>
<dt><a href="#TIME">TIME</a> : <code>string</code></dt>
<dd><p>Time meta directive. See https://www.chordpro.org/chordpro/directives-time/</p></dd>
<dt><a href="#TITLE">TITLE</a> : <code>string</code></dt>
<dd><p>Title meta directive. See https://www.chordpro.org/chordpro/directives-title/</p></dd>
<dt><a href="#TRANSPOSE">TRANSPOSE</a> : <code>string</code></dt>
<dd><p>Transpose meta directive. See: https://www.chordpro.org/chordpro/directives-transpose/</p></dd>
<dt><a href="#NEW_KEY">NEW_KEY</a> : <code>string</code></dt>
<dd><p>New Key meta directive. See: https://github.com/BetterMusic/ChordSheetJS/issues/53</p></dd>
<dt><a href="#YEAR">YEAR</a> : <code>string</code></dt>
<dd><p>Year meta directive. See https://www.chordpro.org/chordpro/directives-year/</p></dd>
<dt><a href="#CHORDFONT">CHORDFONT</a> : <code>string</code></dt>
<dd><p>Chordfont directive. See https://www.chordpro.org/chordpro/directives-props_chord_legacy/</p></dd>
<dt><a href="#CHORDSIZE">CHORDSIZE</a> : <code>string</code></dt>
<dd><p>Chordfont directive. See https://www.chordpro.org/chordpro/directives-props_chord_legacy/</p></dd>
<dt><a href="#CHORDCOLOUR">CHORDCOLOUR</a> : <code>string</code></dt>
<dd><p>Chordfont directive. See https://www.chordpro.org/chordpro/directives-props_chord_legacy/</p></dd>
<dt><a href="#TEXTFONT">TEXTFONT</a> : <code>string</code></dt>
<dd><p>Chordfont directive. See https://www.chordpro.org/chordpro/directives-props_text_legacy/</p></dd>
<dt><a href="#TEXTSIZE">TEXTSIZE</a> : <code>string</code></dt>
<dd><p>Chordfont directive. See https://www.chordpro.org/chordpro/directives-props_text_legacy/</p></dd>
<dt><a href="#TEXTCOLOUR">TEXTCOLOUR</a> : <code>string</code></dt>
<dd><p>Chordfont directive. See https://www.chordpro.org/chordpro/directives-props_text_legacy/</p></dd>
<dt><a href="#TITLEFONT">TITLEFONT</a> : <code>string</code></dt>
<dd><p>Chordfont directive. See https://www.chordpro.org/chordpro/directives-props_title_legacy/</p></dd>
<dt><a href="#TITLESIZE">TITLESIZE</a> : <code>string</code></dt>
<dd><p>Chordfont directive. See https://www.chordpro.org/chordpro/directives-props_title_legacy/</p></dd>
<dt><a href="#TITLECOLOUR">TITLECOLOUR</a> : <code>string</code></dt>
<dd><p>Chordfont directive. See https://www.chordpro.org/chordpro/directives-props_title_legacy/</p></dd>
<dt><a href="#CHORUS">CHORUS</a> : <code>string</code></dt>
<dd><p>Chorus directive. Support repeating an earlier defined section.
See https://www.chordpro.org/chordpro/directives-env_chorus/</p></dd>
<dt><a href="#CHORD_STYLE">CHORD_STYLE</a> : <code>string</code></dt>
<dd><p>Chord type directive. Determines the type of chords used in the rendered chord sheet.
Possible values are 'solfege', 'symbol', 'numeral' and 'number'</p></dd>
<dt><a href="#BRIDGE">BRIDGE</a> : <code>string</code></dt>
<dd><p>Used to mark a paragraph as bridge</p></dd>
<dt><a href="#CHORUS">CHORUS</a> : <code>string</code></dt>
<dd><p>Used to mark a paragraph as chorus</p></dd>
<dt><a href="#GRID">GRID</a> : <code>string</code></dt>
<dd><p>Used to mark a paragraph as grid</p></dd>
<dt><a href="#INDETERMINATE">INDETERMINATE</a> : <code>string</code></dt>
<dd><p>Used to mark a paragraph as containing lines with both verse and chorus type</p></dd>
<dt><a href="#NONE">NONE</a> : <code>string</code></dt>
<dd><p>Used to mark a paragraph as not containing a line marked with a type</p></dd>
<dt><a href="#TAB">TAB</a> : <code>string</code></dt>
<dd><p>Used to mark a paragraph as tab</p></dd>
<dt><a href="#VERSE">VERSE</a> : <code>string</code></dt>
<dd><p>Used to mark a paragraph as verse</p></dd>
<dt><a href="#LILYPOND">LILYPOND</a> : <code>string</code></dt>
<dd><p>Used to mark a section as Lilypond notation</p></dd>
<dt><a href="#ABC">ABC</a> : <code>string</code></dt>
<dd><p>Used to mark a section as ABC music notation</p></dd>
</dl>

## Functions

<dl>
<dt><a href="#scopedCss">scopedCss(scope)</a> ⇒ <code>string</code></dt>
<dd><p>Generates basic CSS, scoped within the provided selector, to use with output generated by [HtmlTableFormatter](#HtmlTableFormatter)</p></dd>
<dt><a href="#scopedCss">scopedCss(scope)</a> ⇒ <code>string</code></dt>
<dd><p>Generates basic CSS, scoped within the provided selector, to use with output generated by [HtmlTableFormatter](#HtmlTableFormatter)</p></dd>
<dt><a href="#getCapos">getCapos(key)</a> ⇒ <code>Object.&lt;string, string&gt;</code></dt>
<dd><p>Returns applicable capos for the provided key</p></dd>
<dt><a href="#getKeys">getKeys(key)</a> ⇒ <code>Array.&lt;string&gt;</code></dt>
<dd><p>Returns applicable keys to transpose to from the provided key</p></dd>
</dl>

<a name="ChordSheetSerializer"></a>

## ChordSheetSerializer
<p>Serializes a song into een plain object, and deserializes the serialized object back into a [Song](#Song)</p>

**Kind**: global class  

* [ChordSheetSerializer](#ChordSheetSerializer)
    * [.serialize()](#ChordSheetSerializer+serialize) ⇒
    * [.deserialize(serializedSong)](#ChordSheetSerializer+deserialize) ⇒ [<code>Song</code>](#Song)

<a name="ChordSheetSerializer+serialize"></a>

### chordSheetSerializer.serialize() ⇒
<p>Serializes the chord sheet to a plain object, which can be converted to any format like JSON, XML etc
Can be deserialized using [deserialize](deserialize)</p>

**Kind**: instance method of [<code>ChordSheetSerializer</code>](#ChordSheetSerializer)  
**Returns**: <p>object A plain JS object containing all chord sheet data</p>  
<a name="ChordSheetSerializer+deserialize"></a>

### chordSheetSerializer.deserialize(serializedSong) ⇒ [<code>Song</code>](#Song)
<p>Deserializes a song that has been serialized using [serialize](serialize)</p>

**Kind**: instance method of [<code>ChordSheetSerializer</code>](#ChordSheetSerializer)  
**Returns**: [<code>Song</code>](#Song) - <p>The deserialized song</p>  

| Param | Type | Description |
| --- | --- | --- |
| serializedSong | <code>object</code> | <p>The serialized song</p> |

<a name="ChordLyricsPair"></a>

## ChordLyricsPair
<p>Represents a chord with the corresponding (partial) lyrics</p>

**Kind**: global class  

* [ChordLyricsPair](#ChordLyricsPair)
    * [new ChordLyricsPair(chords, lyrics, annotation)](#new_ChordLyricsPair_new)
    * [.chords](#ChordLyricsPair+chords) : <code>string</code>
    * [.lyrics](#ChordLyricsPair+lyrics) : <code>string</code>
    * [.annotation](#ChordLyricsPair+annotation) : <code>string</code>
    * [.isRenderable()](#ChordLyricsPair+isRenderable) ⇒ <code>boolean</code>
    * [.clone()](#ChordLyricsPair+clone) ⇒ [<code>ChordLyricsPair</code>](#ChordLyricsPair)

<a name="new_ChordLyricsPair_new"></a>

### new ChordLyricsPair(chords, lyrics, annotation)
<p>Initialises a ChordLyricsPair</p>


| Param | Type | Default | Description |
| --- | --- | --- | --- |
| chords | <code>string</code> |  | <p>The chords</p> |
| lyrics | <code>string</code> \| <code>null</code> | <code>null</code> | <p>The lyrics</p> |
| annotation | <code>string</code> \| <code>null</code> | <code>null</code> | <p>The annotation</p> |

<a name="ChordLyricsPair+chords"></a>

### chordLyricsPair.chords : <code>string</code>
<p>The chords</p>

**Kind**: instance property of [<code>ChordLyricsPair</code>](#ChordLyricsPair)  
<a name="ChordLyricsPair+lyrics"></a>

### chordLyricsPair.lyrics : <code>string</code>
<p>The lyrics</p>

**Kind**: instance property of [<code>ChordLyricsPair</code>](#ChordLyricsPair)  
<a name="ChordLyricsPair+annotation"></a>

### chordLyricsPair.annotation : <code>string</code>
<p>The annotation</p>

**Kind**: instance property of [<code>ChordLyricsPair</code>](#ChordLyricsPair)  
<a name="ChordLyricsPair+isRenderable"></a>

### chordLyricsPair.isRenderable() ⇒ <code>boolean</code>
<p>Indicates whether a ChordLyricsPair should be visible in a formatted chord sheet (except for ChordPro sheets)</p>

**Kind**: instance method of [<code>ChordLyricsPair</code>](#ChordLyricsPair)  
<a name="ChordLyricsPair+clone"></a>

### chordLyricsPair.clone() ⇒ [<code>ChordLyricsPair</code>](#ChordLyricsPair)
<p>Returns a deep copy of the ChordLyricsPair, useful when programmatically transforming a song</p>

**Kind**: instance method of [<code>ChordLyricsPair</code>](#ChordLyricsPair)  
<a name="Comment"></a>

## Comment
<p>Represents a comment. See https://www.chordpro.org/chordpro/chordpro-file-format-specification/#overview</p>

**Kind**: global class  

* [Comment](#Comment)
    * [.isRenderable()](#Comment+isRenderable) ⇒ <code>boolean</code>
    * [.clone()](#Comment+clone) ⇒ [<code>Comment</code>](#Comment)

<a name="Comment+isRenderable"></a>

### comment.isRenderable() ⇒ <code>boolean</code>
<p>Indicates whether a Comment should be visible in a formatted chord sheet (except for ChordPro sheets)</p>

**Kind**: instance method of [<code>Comment</code>](#Comment)  
<a name="Comment+clone"></a>

### comment.clone() ⇒ [<code>Comment</code>](#Comment)
<p>Returns a deep copy of the Comment, useful when programmatically transforming a song</p>

**Kind**: instance method of [<code>Comment</code>](#Comment)  
<a name="Line"></a>

## Line
<p>Represents a line in a chord sheet, consisting of items of type ChordLyricsPair or Tag</p>

**Kind**: global class  

* [Line](#Line)
    * [.isEmpty()](#Line+isEmpty) ⇒ <code>boolean</code>
    * [.addItem(item)](#Line+addItem)
    * [.hasRenderableItems()](#Line+hasRenderableItems) ⇒ <code>boolean</code>
    * [.clone()](#Line+clone) ⇒ [<code>Line</code>](#Line)
    * [.isBridge()](#Line+isBridge) ⇒ <code>boolean</code>
    * [.isChorus()](#Line+isChorus) ⇒ <code>boolean</code>
    * [.isGrid()](#Line+isGrid) ⇒ <code>boolean</code>
    * [.isTab()](#Line+isTab) ⇒ <code>boolean</code>
    * [.isVerse()](#Line+isVerse) ⇒ <code>boolean</code>
    * ~~[.hasContent()](#Line+hasContent) ⇒ <code>boolean</code>~~

<a name="Line+isEmpty"></a>

### line.isEmpty() ⇒ <code>boolean</code>
<p>Indicates whether the line contains any items</p>

**Kind**: instance method of [<code>Line</code>](#Line)  
<a name="Line+addItem"></a>

### line.addItem(item)
<p>Adds an item ([ChordLyricsPair](#ChordLyricsPair) or [Tag](#Tag)) to the line</p>

**Kind**: instance method of [<code>Line</code>](#Line)  

| Param | Type | Description |
| --- | --- | --- |
| item | [<code>ChordLyricsPair</code>](#ChordLyricsPair) \| [<code>Tag</code>](#Tag) | <p>The item to be added</p> |

<a name="Line+hasRenderableItems"></a>

### line.hasRenderableItems() ⇒ <code>boolean</code>
<p>Indicates whether the line contains items that are renderable</p>

**Kind**: instance method of [<code>Line</code>](#Line)  
<a name="Line+clone"></a>

### line.clone() ⇒ [<code>Line</code>](#Line)
<p>Returns a deep copy of the line and all of its items</p>

**Kind**: instance method of [<code>Line</code>](#Line)  
<a name="Line+isBridge"></a>

### line.isBridge() ⇒ <code>boolean</code>
<p>Indicates whether the line type is [BRIDGE](#BRIDGE)</p>

**Kind**: instance method of [<code>Line</code>](#Line)  
<a name="Line+isChorus"></a>

### line.isChorus() ⇒ <code>boolean</code>
<p>Indicates whether the line type is [CHORUS](#CHORUS)</p>

**Kind**: instance method of [<code>Line</code>](#Line)  
<a name="Line+isGrid"></a>

### line.isGrid() ⇒ <code>boolean</code>
<p>Indicates whether the line type is [GRID](#GRID)</p>

**Kind**: instance method of [<code>Line</code>](#Line)  
<a name="Line+isTab"></a>

### line.isTab() ⇒ <code>boolean</code>
<p>Indicates whether the line type is [TAB](#TAB)</p>

**Kind**: instance method of [<code>Line</code>](#Line)  
<a name="Line+isVerse"></a>

### line.isVerse() ⇒ <code>boolean</code>
<p>Indicates whether the line type is [VERSE](#VERSE)</p>

**Kind**: instance method of [<code>Line</code>](#Line)  
<a name="Line+hasContent"></a>

### ~~line.hasContent() ⇒ <code>boolean</code>~~
***Deprecated***

<p>Indicates whether the line contains items that are renderable. Please use [hasRenderableItems](hasRenderableItems)</p>

**Kind**: instance method of [<code>Line</code>](#Line)  
<a name="Metadata"></a>

## Metadata
<p>Stores song metadata. Properties can be accessed using the get() method:</p>
<p>const metadata = new Metadata({ author: 'John' });
metadata.get('author')   // =&gt; 'John'</p>
<p>See [get](#Metadata+get)</p>

**Kind**: global class  

* [Metadata](#Metadata)
    * [.get(prop)](#Metadata+get) ⇒ <code>Array.&lt;String&gt;</code> \| <code>String</code>
    * [.clone()](#Metadata+clone) ⇒ [<code>Metadata</code>](#Metadata)

<a name="Metadata+get"></a>

### metadata.get(prop) ⇒ <code>Array.&lt;String&gt;</code> \| <code>String</code>
<p>Reads a metadata value by key. This method supports simple value lookup, as well as fetching single array values.</p>
<p>This method deprecates direct property access, eg: metadata['author']</p>
<p>Examples:</p>
<p>const metadata = new Metadata({ lyricist: 'Pete', author: ['John', 'Mary'] });
metadata.get('lyricist') // =&gt; 'Pete'
metadata.get('author')   // =&gt; ['John', 'Mary']
metadata.get('author.1') // =&gt; 'John'
metadata.get('author.2') // =&gt; 'Mary'</p>
<p>Using a negative index will start counting at the end of the list:</p>
<p>const metadata = new Metadata({ lyricist: 'Pete', author: ['John', 'Mary'] });
metadata.get('author.-1') // =&gt; 'Mary'
metadata.get('author.-2') // =&gt; 'John'</p>

**Kind**: instance method of [<code>Metadata</code>](#Metadata)  
**Returns**: <code>Array.&lt;String&gt;</code> \| <code>String</code> - <p>the metadata value(s). If there is only one value, it will return a String,
else it returns an array of strings.</p>  

| Param | Description |
| --- | --- |
| prop | <p>the property name</p> |

<a name="Metadata+clone"></a>

### metadata.clone() ⇒ [<code>Metadata</code>](#Metadata)
<p>Returns a deep clone of this Metadata object</p>

**Kind**: instance method of [<code>Metadata</code>](#Metadata)  
**Returns**: [<code>Metadata</code>](#Metadata) - <p>the cloned Metadata object</p>  
<a name="Paragraph"></a>

## Paragraph
<p>Represents a paragraph of lines in a chord sheet</p>

**Kind**: global class  

* [Paragraph](#Paragraph)
    * [.contents](#Paragraph+contents) ⇒ <code>string</code>
    * [.label](#Paragraph+label) ⇒ <code>string</code> \| <code>null</code>
    * [.type](#Paragraph+type) ⇒ <code>string</code>
    * [.isLiteral()](#Paragraph+isLiteral) ⇒ <code>boolean</code>
    * [.hasRenderableItems()](#Paragraph+hasRenderableItems) ⇒ <code>boolean</code>

<a name="Paragraph+contents"></a>

### paragraph.contents ⇒ <code>string</code>
<p>Returns the paragraph contents as one string where lines are separated by newlines</p>

**Kind**: instance property of [<code>Paragraph</code>](#Paragraph)  
<a name="Paragraph+label"></a>

### paragraph.label ⇒ <code>string</code> \| <code>null</code>
<p>Returns the label of the paragraph. The label is the value of the first section delimiter tag
in the first line.</p>

**Kind**: instance property of [<code>Paragraph</code>](#Paragraph)  
<a name="Paragraph+type"></a>

### paragraph.type ⇒ <code>string</code>
<p>Tries to determine the common type for all lines. If the types for all lines are equal, it returns that type.
If not, it returns [INDETERMINATE](#INDETERMINATE)</p>

**Kind**: instance property of [<code>Paragraph</code>](#Paragraph)  
<a name="Paragraph+isLiteral"></a>

### paragraph.isLiteral() ⇒ <code>boolean</code>
<p>Indicates whether the paragraph only contains literals. If true, [contents](contents) can be used to retrieve
the paragraph contents as one string where lines are separated by newlines.</p>

**Kind**: instance method of [<code>Paragraph</code>](#Paragraph)  
**See**: [contents](contents)  
<a name="Paragraph+hasRenderableItems"></a>

### paragraph.hasRenderableItems() ⇒ <code>boolean</code>
<p>Indicates whether the paragraph contains lines with renderable items.</p>

**Kind**: instance method of [<code>Paragraph</code>](#Paragraph)  
**See**: [Line.hasRenderableItems](Line.hasRenderableItems)  
<a name="Song"></a>

## Song
<p>Represents a song in a chord sheet. Currently a chord sheet can only have one song.</p>

**Kind**: global class  

* [Song](#Song)
    * [new Song(metadata)](#new_Song_new)
    * [.bodyLines](#Song+bodyLines) ⇒ [<code>Array.&lt;Line&gt;</code>](#Line)
    * [.bodyParagraphs](#Song+bodyParagraphs) ⇒ [<code>Array.&lt;Paragraph&gt;</code>](#Paragraph)
    * [.paragraphs](#Song+paragraphs) : [<code>Array.&lt;Paragraph&gt;</code>](#Paragraph)
    * [.expandedBodyParagraphs](#Song+expandedBodyParagraphs) : [<code>Array.&lt;Paragraph&gt;</code>](#Paragraph)
    * [.clone()](#Song+clone) ⇒ [<code>Song</code>](#Song)
    * [.setKey(key)](#Song+setKey) ⇒ [<code>Song</code>](#Song)
    * [.setCapo(capo)](#Song+setCapo) ⇒ [<code>Song</code>](#Song)
    * [.transpose(delta, [options])](#Song+transpose) ⇒ [<code>Song</code>](#Song)
    * [.transposeUp([options])](#Song+transposeUp) ⇒ [<code>Song</code>](#Song)
    * [.transposeDown([options])](#Song+transposeDown) ⇒ [<code>Song</code>](#Song)
    * [.changeKey(newKey)](#Song+changeKey) ⇒ [<code>Song</code>](#Song)
    * [.useModifier(modifier)](#Song+useModifier) ⇒ [<code>Song</code>](#Song)
    * [.changeMetadata(name, value)](#Song+changeMetadata)
    * [.mapItems(func)](#Song+mapItems) ⇒ [<code>Song</code>](#Song)
    * [.mapLines(func)](#Song+mapLines) ⇒ [<code>Song</code>](#Song)

<a name="new_Song_new"></a>

### new Song(metadata)
<p>Creates a new {Song} instance</p>


| Param | Type | Description |
| --- | --- | --- |
| metadata | <code>Object</code> \| [<code>Metadata</code>](#Metadata) | <p>predefined metadata</p> |

<a name="Song+bodyLines"></a>

### song.bodyLines ⇒ [<code>Array.&lt;Line&gt;</code>](#Line)
<p>Returns the song lines, skipping the leading empty lines (empty as in not rendering any content). This is useful
if you want to skip the &quot;header lines&quot;: the lines that only contain meta data.</p>

**Kind**: instance property of [<code>Song</code>](#Song)  
**Returns**: [<code>Array.&lt;Line&gt;</code>](#Line) - <p>The song body lines</p>  
<a name="Song+bodyParagraphs"></a>

### song.bodyParagraphs ⇒ [<code>Array.&lt;Paragraph&gt;</code>](#Paragraph)
<p>Returns the song paragraphs, skipping the paragraphs that only contain empty lines
(empty as in not rendering any content)</p>

**Kind**: instance property of [<code>Song</code>](#Song)  
**See**: [bodyLines](bodyLines)  
<a name="Song+paragraphs"></a>

### song.paragraphs : [<code>Array.&lt;Paragraph&gt;</code>](#Paragraph)
<p>The [Paragraph](#Paragraph) items of which the song consists</p>

**Kind**: instance property of [<code>Song</code>](#Song)  
<a name="Song+expandedBodyParagraphs"></a>

### song.expandedBodyParagraphs : [<code>Array.&lt;Paragraph&gt;</code>](#Paragraph)
<p>The body paragraphs of the song, with any <code>{chorus}</code> tag expanded into the targeted chorus</p>

**Kind**: instance property of [<code>Song</code>](#Song)  
<a name="Song+clone"></a>

### song.clone() ⇒ [<code>Song</code>](#Song)
<p>Returns a deep clone of the song</p>

**Kind**: instance method of [<code>Song</code>](#Song)  
**Returns**: [<code>Song</code>](#Song) - <p>The cloned song</p>  
<a name="Song+setKey"></a>

### song.setKey(key) ⇒ [<code>Song</code>](#Song)
<p>Returns a copy of the song with the key value set to the specified key. It changes:</p>
<ul>
<li>the value for <code>key</code> in the [metadata](metadata) set</li>
<li>any existing <code>key</code> directive</li>
</ul>

**Kind**: instance method of [<code>Song</code>](#Song)  
**Returns**: [<code>Song</code>](#Song) - <p>The changed song</p>  

| Param | Type | Description |
| --- | --- | --- |
| key | <code>number</code> \| <code>null</code> | <p>the key. Passing <code>null</code> will:</p> <ul> <li>remove the current key from [metadata](metadata)</li> <li>remove any <code>key</code> directive</li> </ul> |

<a name="Song+setCapo"></a>

### song.setCapo(capo) ⇒ [<code>Song</code>](#Song)
<p>Returns a copy of the song with the key value set to the specified capo. It changes:</p>
<ul>
<li>the value for <code>capo</code> in the [metadata](metadata) set</li>
<li>any existing <code>capo</code> directive</li>
</ul>

**Kind**: instance method of [<code>Song</code>](#Song)  
**Returns**: [<code>Song</code>](#Song) - <p>The changed song</p>  

| Param | Type | Description |
| --- | --- | --- |
| capo | <code>number</code> \| <code>null</code> | <p>the capo. Passing <code>null</code> will:</p> <ul> <li>remove the current key from [metadata](metadata)</li> <li>remove any <code>capo</code> directive</li> </ul> |

<a name="Song+transpose"></a>

### song.transpose(delta, [options]) ⇒ [<code>Song</code>](#Song)
<p>Transposes the song by the specified delta. It will:</p>
<ul>
<li>transpose all chords, see: [transpose](#Chord+transpose)</li>
<li>transpose the song key in [metadata](metadata)</li>
<li>update any existing <code>key</code> directive</li>
</ul>

**Kind**: instance method of [<code>Song</code>](#Song)  
**Returns**: [<code>Song</code>](#Song) - <p>The transposed song</p>  

| Param | Type | Default | Description |
| --- | --- | --- | --- |
| delta | <code>number</code> |  | <p>The number of semitones (positive or negative) to transpose with</p> |
| [options] | <code>Object</code> | <code>{}</code> | <p>options</p> |
| [options.normalizeChordSuffix] | <code>boolean</code> | <code>false</code> | <p>whether to normalize the chord suffixes after transposing</p> |

<a name="Song+transposeUp"></a>

### song.transposeUp([options]) ⇒ [<code>Song</code>](#Song)
<p>Transposes the song up by one semitone. It will:</p>
<ul>
<li>transpose all chords, see: [transpose](#Chord+transpose)</li>
<li>transpose the song key in [metadata](metadata)</li>
<li>update any existing <code>key</code> directive</li>
</ul>

**Kind**: instance method of [<code>Song</code>](#Song)  
**Returns**: [<code>Song</code>](#Song) - <p>The transposed song</p>  

| Param | Type | Default | Description |
| --- | --- | --- | --- |
| [options] | <code>Object</code> | <code>{}</code> | <p>options</p> |
| [options.normalizeChordSuffix] | <code>boolean</code> | <code>false</code> | <p>whether to normalize the chord suffixes after transposing</p> |

<a name="Song+transposeDown"></a>

### song.transposeDown([options]) ⇒ [<code>Song</code>](#Song)
<p>Transposes the song down by one semitone. It will:</p>
<ul>
<li>transpose all chords, see: [transpose](#Chord+transpose)</li>
<li>transpose the song key in [metadata](metadata)</li>
<li>update any existing <code>key</code> directive</li>
</ul>

**Kind**: instance method of [<code>Song</code>](#Song)  
**Returns**: [<code>Song</code>](#Song) - <p>The transposed song</p>  

| Param | Type | Default | Description |
| --- | --- | --- | --- |
| [options] | <code>Object</code> | <code>{}</code> | <p>options</p> |
| [options.normalizeChordSuffix] | <code>boolean</code> | <code>false</code> | <p>whether to normalize the chord suffixes after transposing</p> |

<a name="Song+changeKey"></a>

### song.changeKey(newKey) ⇒ [<code>Song</code>](#Song)
<p>Returns a copy of the song with the key set to the specified key. It changes:</p>
<ul>
<li>the value for <code>key</code> in the [metadata](metadata) set</li>
<li>any existing <code>key</code> directive</li>
<li>all chords, those are transposed according to the distance between the current and the new key</li>
</ul>

**Kind**: instance method of [<code>Song</code>](#Song)  
**Returns**: [<code>Song</code>](#Song) - <p>The changed song</p>  

| Param | Type | Description |
| --- | --- | --- |
| newKey | <code>string</code> | <p>The new key.</p> |

<a name="Song+useModifier"></a>

### song.useModifier(modifier) ⇒ [<code>Song</code>](#Song)
<p>Returns a copy of the song with all chords changed to the specified modifier.</p>

**Kind**: instance method of [<code>Song</code>](#Song)  
**Returns**: [<code>Song</code>](#Song) - <p>the changed song</p>  

| Param | Type | Description |
| --- | --- | --- |
| modifier | <code>Modifier</code> | <p>the new modifier</p> |

<a name="Song+changeMetadata"></a>

### song.changeMetadata(name, value)
<p>Returns a copy of the song with the directive value set to the specified value.</p>
<ul>
<li>when there is a matching directive in the song, it will update the directive</li>
<li>when there is no matching directive, it will be inserted
If <code>value</code> is <code>null</code> it will act as a delete, any directive matching <code>name</code> will be removed.</li>
</ul>

**Kind**: instance method of [<code>Song</code>](#Song)  

| Param | Type | Description |
| --- | --- | --- |
| name | <code>string</code> | <p>The directive name</p> |
| value | <code>string</code> \| <code>null</code> | <p>The value to set, or <code>null</code> to remove the directive</p> |

<a name="Song+mapItems"></a>

### song.mapItems(func) ⇒ [<code>Song</code>](#Song)
<p>Change the song contents inline. Return a new [Item](Item) to replace it. Return <code>null</code> to remove it.</p>

**Kind**: instance method of [<code>Song</code>](#Song)  
**Returns**: [<code>Song</code>](#Song) - <p>the changed song</p>  

| Param | Type | Description |
| --- | --- | --- |
| func | <code>MapItemsCallback</code> | <p>the callback function</p> |

**Example**  
```js
// transpose all chords:
song.mapItems((item) => {
  if (item instanceof ChordLyricsPair) {
    return item.transpose(2, 'D');
  }

  return item;
});
```
<a name="Song+mapLines"></a>

### song.mapLines(func) ⇒ [<code>Song</code>](#Song)
<p>Change the song contents inline. Return a new [Line](#Line) to replace it. Return <code>null</code> to remove it.</p>

**Kind**: instance method of [<code>Song</code>](#Song)  
**Returns**: [<code>Song</code>](#Song) - <p>the changed song</p>  

| Param | Type | Description |
| --- | --- | --- |
| func | <code>MapLinesCallback</code> | <p>the callback function</p> |

**Example**  
```js
// remove lines with only Tags:
song.mapLines((line) => {
  if (line.items.every(item => item instanceof Tag)) {
    return null;
  }

  return line;
});
```
<a name="Tag"></a>

## Tag
<p>Represents a tag/directive. See https://www.chordpro.org/chordpro/chordpro-directives/</p>

**Kind**: global class  

* [Tag](#Tag)
    * [.name](#Tag+name) : <code>string</code>
    * [.originalName](#Tag+originalName) : <code>string</code>
    * [.value](#Tag+value) : <code>string</code>
    * [.hasValue()](#Tag+hasValue) ⇒ <code>boolean</code>
    * [.isRenderable()](#Tag+isRenderable) ⇒ <code>boolean</code>
    * [.hasRenderableLabel()](#Tag+hasRenderableLabel)
    * [.isMetaTag()](#Tag+isMetaTag) ⇒ <code>boolean</code>
    * [.clone()](#Tag+clone) ⇒ [<code>Tag</code>](#Tag)

<a name="Tag+name"></a>

### tag.name : <code>string</code>
<p>The tag full name. When the original tag used the short name, <code>name</code> will return the full name.</p>

**Kind**: instance property of [<code>Tag</code>](#Tag)  
<a name="Tag+originalName"></a>

### tag.originalName : <code>string</code>
<p>The original tag name that was used to construct the tag.</p>

**Kind**: instance property of [<code>Tag</code>](#Tag)  
<a name="Tag+value"></a>

### tag.value : <code>string</code>
<p>The tag value</p>

**Kind**: instance property of [<code>Tag</code>](#Tag)  
<a name="Tag+hasValue"></a>

### tag.hasValue() ⇒ <code>boolean</code>
<p>Checks whether the tag value is a non-empty string.</p>

**Kind**: instance method of [<code>Tag</code>](#Tag)  
<a name="Tag+isRenderable"></a>

### tag.isRenderable() ⇒ <code>boolean</code>
<p>Checks whether the tag is usually rendered inline. It currently only applies to comment tags.</p>

**Kind**: instance method of [<code>Tag</code>](#Tag)  
<a name="Tag+hasRenderableLabel"></a>

### tag.hasRenderableLabel()
<p>Check whether this tag's label (if any) should be rendered, as applicable to tags like
<code>start_of_verse</code> and <code>start_of_chorus</code>.
See https://chordpro.org/chordpro/directives-env_chorus/, https://chordpro.org/chordpro/directives-env_verse/,
https://chordpro.org/chordpro/directives-env_bridge/, https://chordpro.org/chordpro/directives-env_tab/</p>

**Kind**: instance method of [<code>Tag</code>](#Tag)  
<a name="Tag+isMetaTag"></a>

### tag.isMetaTag() ⇒ <code>boolean</code>
<p>Checks whether the tag is either a standard meta tag or a custom meta directive (<code>{x_some_name}</code>)</p>

**Kind**: instance method of [<code>Tag</code>](#Tag)  
<a name="Tag+clone"></a>

### tag.clone() ⇒ [<code>Tag</code>](#Tag)
<p>Returns a clone of the tag.</p>

**Kind**: instance method of [<code>Tag</code>](#Tag)  
**Returns**: [<code>Tag</code>](#Tag) - <p>The cloned tag</p>  
<a name="Chord"></a>

## Chord
<p>Represents a Chord, consisting of a root, suffix (quality) and bass</p>

**Kind**: global class  

* [Chord](#Chord)
    * _instance_
        * [.clone()](#Chord+clone) ⇒ [<code>Chord</code>](#Chord)
        * [.toChordSymbol([referenceKey])](#Chord+toChordSymbol) ⇒ [<code>Chord</code>](#Chord)
        * [.toChordSymbolString([referenceKey])](#Chord+toChordSymbolString) ⇒ <code>string</code>
        * [.isChordSymbol()](#Chord+isChordSymbol) ⇒ <code>boolean</code>
        * [.toChordSolfege([referenceKey])](#Chord+toChordSolfege) ⇒ [<code>Chord</code>](#Chord)
        * [.toChordSolfegeString([referenceKey])](#Chord+toChordSolfegeString) ⇒ <code>string</code>
        * [.isChordSolfege()](#Chord+isChordSolfege) ⇒ <code>boolean</code>
        * [.toNumeric([referenceKey])](#Chord+toNumeric) ⇒ [<code>Chord</code>](#Chord)
        * [.toNumeral([referenceKey])](#Chord+toNumeral) ⇒ [<code>Chord</code>](#Chord)
        * [.toNumeralString([referenceKey])](#Chord+toNumeralString) ⇒ <code>string</code>
        * [.isNumeric()](#Chord+isNumeric) ⇒ <code>boolean</code>
        * [.toNumericString([referenceKey])](#Chord+toNumericString) ⇒ <code>string</code>
        * [.isNumeral()](#Chord+isNumeral) ⇒ <code>boolean</code>
        * [.toString([configuration])](#Chord+toString) ⇒ <code>string</code>
        * [.normalize([key], [options])](#Chord+normalize) ⇒ [<code>Chord</code>](#Chord)
        * [.useModifier(newModifier)](#Chord+useModifier) ⇒ [<code>Chord</code>](#Chord)
        * [.transposeUp()](#Chord+transposeUp) ⇒ [<code>Chord</code>](#Chord)
        * [.transposeDown()](#Chord+transposeDown) ⇒ [<code>Chord</code>](#Chord)
        * [.transpose(delta)](#Chord+transpose) ⇒ [<code>Chord</code>](#Chord)
    * _static_
        * [.parse(chordString)](#Chord.parse) ⇒ [<code>Chord</code>](#Chord) \| <code>null</code>

<a name="Chord+clone"></a>

### chord.clone() ⇒ [<code>Chord</code>](#Chord)
<p>Returns a deep copy of the chord</p>

**Kind**: instance method of [<code>Chord</code>](#Chord)  
<a name="Chord+toChordSymbol"></a>

### chord.toChordSymbol([referenceKey]) ⇒ [<code>Chord</code>](#Chord)
<p>Converts the chord to a chord symbol, using the supplied key as a reference.
For example, a numeric chord <code>#4</code> with reference key <code>E</code> will return the chord symbol <code>A#</code>.
When the chord is already a chord symbol, it will return a clone of the object.</p>

**Kind**: instance method of [<code>Chord</code>](#Chord)  
**Returns**: [<code>Chord</code>](#Chord) - <p>the chord symbol</p>  

| Param | Type | Default | Description |
| --- | --- | --- | --- |
| [referenceKey] | [<code>Key</code>](#Key) \| <code>string</code> \| <code>null</code> | <code></code> | <p>the reference key. The key is required when converting a numeric or numeral.</p> |

<a name="Chord+toChordSymbolString"></a>

### chord.toChordSymbolString([referenceKey]) ⇒ <code>string</code>
<p>Converts the chord to a chord symbol string, using the supplied key as a reference.
For example, a numeric chord <code>#4</code> with reference key <code>E</code> will return the chord symbol <code>A#</code>.
When the chord is already a chord symbol, it will return a string version of the chord.</p>

**Kind**: instance method of [<code>Chord</code>](#Chord)  
**Returns**: <code>string</code> - <p>the chord symbol string</p>  
**See**: {toChordSymbol}  

| Param | Type | Default | Description |
| --- | --- | --- | --- |
| [referenceKey] | [<code>Key</code>](#Key) \| <code>string</code> \| <code>null</code> | <code></code> | <p>the reference key. The key is required when converting a numeric or numeral.</p> |

<a name="Chord+isChordSymbol"></a>

### chord.isChordSymbol() ⇒ <code>boolean</code>
<p>Determines whether the chord is a chord symbol</p>

**Kind**: instance method of [<code>Chord</code>](#Chord)  
<a name="Chord+toChordSolfege"></a>
<<<<<<< HEAD

### chord.toChordSolfege([referenceKey]) ⇒ [<code>Chord</code>](#Chord)
<p>Converts the chord to a chord solfege, using the supplied key as a reference.
For example, a numeric chord <code>#4</code> with reference key <code>Mi</code> will return the chord symbol <code>La#</code>.
When the chord is already a chord solfege, it will return a clone of the object.</p>

=======

### chord.toChordSolfege([referenceKey]) ⇒ [<code>Chord</code>](#Chord)
<p>Converts the chord to a chord solfege, using the supplied key as a reference.
For example, a numeric chord <code>#4</code> with reference key <code>Mi</code> will return the chord symbol <code>La#</code>.
When the chord is already a chord solfege, it will return a clone of the object.</p>

>>>>>>> 0193e32a
**Kind**: instance method of [<code>Chord</code>](#Chord)  
**Returns**: [<code>Chord</code>](#Chord) - <p>the chord solfege</p>  

| Param | Type | Default | Description |
| --- | --- | --- | --- |
| [referenceKey] | [<code>Key</code>](#Key) \| <code>string</code> \| <code>null</code> | <code></code> | <p>the reference key. The key is required when converting a numeric or numeral.</p> |
<<<<<<< HEAD

<a name="Chord+toChordSolfegeString"></a>

### chord.toChordSolfegeString([referenceKey]) ⇒ <code>string</code>
<p>Converts the chord to a chord solfege string, using the supplied key as a reference.
For example, a numeric chord <code>#4</code> with reference key <code>E</code> will return the chord solfege <code>A#</code>.
When the chord is already a chord solfege, it will return a string version of the chord.</p>

**Kind**: instance method of [<code>Chord</code>](#Chord)  
**Returns**: <code>string</code> - <p>the chord solfege string</p>  
**See**: {toChordSolfege}  

| Param | Type | Default | Description |
| --- | --- | --- | --- |
| [referenceKey] | [<code>Key</code>](#Key) \| <code>string</code> \| <code>null</code> | <code></code> | <p>the reference key. The key is required when converting a numeric or numeral.</p> |

<a name="Chord+isChordSolfege"></a>

### chord.isChordSolfege() ⇒ <code>boolean</code>
<p>Determines whether the chord is a chord solfege</p>

**Kind**: instance method of [<code>Chord</code>](#Chord)  
<a name="Chord+toNumeric"></a>

### chord.toNumeric([referenceKey]) ⇒ [<code>Chord</code>](#Chord)
<p>Converts the chord to a numeric chord, using the supplied key as a reference.
For example, a chord symbol A# with reference key E will return the numeric chord #4.</p>

**Kind**: instance method of [<code>Chord</code>](#Chord)  
**Returns**: [<code>Chord</code>](#Chord) - <p>the numeric chord</p>  

| Param | Type | Default | Description |
| --- | --- | --- | --- |
| [referenceKey] | [<code>Key</code>](#Key) \| <code>string</code> \| <code>null</code> | <code></code> | <p>the reference key. The key is required when converting a chord symbol</p> |

<a name="Chord+toNumeral"></a>

### chord.toNumeral([referenceKey]) ⇒ [<code>Chord</code>](#Chord)
<p>Converts the chord to a numeral chord, using the supplied key as a reference.
For example, a chord symbol A# with reference key E will return the numeral chord #IV.</p>

**Kind**: instance method of [<code>Chord</code>](#Chord)  
**Returns**: [<code>Chord</code>](#Chord) - <p>the numeral chord</p>  

| Param | Type | Default | Description |
| --- | --- | --- | --- |
| [referenceKey] | [<code>Key</code>](#Key) \| <code>string</code> \| <code>null</code> | <code></code> | <p>the reference key. The key is required when converting a chord symbol</p> |

<a name="Chord+toNumeralString"></a>

### chord.toNumeralString([referenceKey]) ⇒ <code>string</code>
<p>Converts the chord to a numeral chord string, using the supplied kye as a reference.
For example, a chord symbol A# with reference key E will return the numeral chord #4.</p>

**Kind**: instance method of [<code>Chord</code>](#Chord)  
**Returns**: <code>string</code> - <p>the numeral chord string</p>  
**See**: {toNumeral}  

| Param | Type | Default | Description |
| --- | --- | --- | --- |
| [referenceKey] | [<code>Key</code>](#Key) \| <code>string</code> \| <code>null</code> | <code></code> | <p>the reference key. The key is required when converting a chord symbol</p> |

<a name="Chord+isNumeric"></a>

### chord.isNumeric() ⇒ <code>boolean</code>
<p>Determines whether the chord is numeric</p>

**Kind**: instance method of [<code>Chord</code>](#Chord)  
<a name="Chord+toNumericString"></a>

### chord.toNumericString([referenceKey]) ⇒ <code>string</code>
<p>Converts the chord to a numeric chord string, using the supplied kye as a reference.
For example, a chord symbol A# with reference key E will return the numeric chord #4.</p>

**Kind**: instance method of [<code>Chord</code>](#Chord)  
**Returns**: <code>string</code> - <p>the numeric chord string</p>  
**See**: {toNumeric}  

| Param | Type | Default | Description |
| --- | --- | --- | --- |
| [referenceKey] | [<code>Key</code>](#Key) \| <code>string</code> \| <code>null</code> | <code></code> | <p>the reference key. The key is required when converting a chord symbol</p> |

<a name="Chord+isNumeral"></a>

### chord.isNumeral() ⇒ <code>boolean</code>
<p>Determines whether the chord is a numeral</p>

**Kind**: instance method of [<code>Chord</code>](#Chord)  
<a name="Chord+toString"></a>

### chord.toString([configuration]) ⇒ <code>string</code>
<p>Converts the chord to a string, eg <code>Esus4/G#</code> or <code>1sus4/#3</code></p>

**Kind**: instance method of [<code>Chord</code>](#Chord)  
**Returns**: <code>string</code> - <p>the chord string</p>  

| Param | Type | Default | Description |
| --- | --- | --- | --- |
| [configuration] | <code>Object</code> | <code>{}</code> | <p>options</p> |
| [configuration.useUnicodeModifier] | <code>boolean</code> | <code>false</code> | <p>Whether or not to use unicode modifiers. This will make <code>#</code> (sharp) look like <code>♯</code> and <code>b</code> (flat) look like <code>♭</code></p> |

<a name="Chord+normalize"></a>

### chord.normalize([key], [options]) ⇒ [<code>Chord</code>](#Chord)
<p>Normalizes the chord root and bass notes:</p>
<ul>
<li>Fab becomes Mi</li>
<li>Dob becomes Si</li>
<li>Si# becomes Do</li>
<li>Mi# becomes Fa</li>
<li>Fb becomes E</li>
<li>Cb becomes B</li>
<li>B# becomes C</li>
<li>E# becomes F</li>
<li>4b becomes 3</li>
<li>1b becomes 7</li>
<li>7# becomes 1</li>
<li>3# becomes 4</li>
</ul>
<p>Besides that it normalizes the suffix if <code>normalizeSuffix</code> is <code>true</code>.
For example, <code>sus2</code> becomes <code>2</code>, <code>sus4</code> becomes <code>sus</code>.
All suffix normalizations can be found in <code>src/normalize_mappings/suffix-mapping.txt</code>.</p>
<p>When the chord is minor, bass notes are normalized off of the relative major
of the root note. For example, <code>Em/A#</code> becomes <code>Em/Bb</code>.</p>

=======

<a name="Chord+toChordSolfegeString"></a>

### chord.toChordSolfegeString([referenceKey]) ⇒ <code>string</code>
<p>Converts the chord to a chord solfege string, using the supplied key as a reference.
For example, a numeric chord <code>#4</code> with reference key <code>E</code> will return the chord solfege <code>A#</code>.
When the chord is already a chord solfege, it will return a string version of the chord.</p>

**Kind**: instance method of [<code>Chord</code>](#Chord)  
**Returns**: <code>string</code> - <p>the chord solfege string</p>  
**See**: {toChordSolfege}  

| Param | Type | Default | Description |
| --- | --- | --- | --- |
| [referenceKey] | [<code>Key</code>](#Key) \| <code>string</code> \| <code>null</code> | <code></code> | <p>the reference key. The key is required when converting a numeric or numeral.</p> |

<a name="Chord+isChordSolfege"></a>

### chord.isChordSolfege() ⇒ <code>boolean</code>
<p>Determines whether the chord is a chord solfege</p>

**Kind**: instance method of [<code>Chord</code>](#Chord)  
<a name="Chord+toNumeric"></a>

### chord.toNumeric([referenceKey]) ⇒ [<code>Chord</code>](#Chord)
<p>Converts the chord to a numeric chord, using the supplied key as a reference.
For example, a chord symbol A# with reference key E will return the numeric chord #4.</p>

**Kind**: instance method of [<code>Chord</code>](#Chord)  
**Returns**: [<code>Chord</code>](#Chord) - <p>the numeric chord</p>  

| Param | Type | Default | Description |
| --- | --- | --- | --- |
| [referenceKey] | [<code>Key</code>](#Key) \| <code>string</code> \| <code>null</code> | <code></code> | <p>the reference key. The key is required when converting a chord symbol</p> |

<a name="Chord+toNumeral"></a>

### chord.toNumeral([referenceKey]) ⇒ [<code>Chord</code>](#Chord)
<p>Converts the chord to a numeral chord, using the supplied key as a reference.
For example, a chord symbol A# with reference key E will return the numeral chord #IV.</p>

**Kind**: instance method of [<code>Chord</code>](#Chord)  
**Returns**: [<code>Chord</code>](#Chord) - <p>the numeral chord</p>  

| Param | Type | Default | Description |
| --- | --- | --- | --- |
| [referenceKey] | [<code>Key</code>](#Key) \| <code>string</code> \| <code>null</code> | <code></code> | <p>the reference key. The key is required when converting a chord symbol</p> |

<a name="Chord+toNumeralString"></a>

### chord.toNumeralString([referenceKey]) ⇒ <code>string</code>
<p>Converts the chord to a numeral chord string, using the supplied kye as a reference.
For example, a chord symbol A# with reference key E will return the numeral chord #4.</p>

**Kind**: instance method of [<code>Chord</code>](#Chord)  
**Returns**: <code>string</code> - <p>the numeral chord string</p>  
**See**: {toNumeral}  

| Param | Type | Default | Description |
| --- | --- | --- | --- |
| [referenceKey] | [<code>Key</code>](#Key) \| <code>string</code> \| <code>null</code> | <code></code> | <p>the reference key. The key is required when converting a chord symbol</p> |

<a name="Chord+isNumeric"></a>

### chord.isNumeric() ⇒ <code>boolean</code>
<p>Determines whether the chord is numeric</p>

**Kind**: instance method of [<code>Chord</code>](#Chord)  
<a name="Chord+toNumericString"></a>

### chord.toNumericString([referenceKey]) ⇒ <code>string</code>
<p>Converts the chord to a numeric chord string, using the supplied kye as a reference.
For example, a chord symbol A# with reference key E will return the numeric chord #4.</p>

**Kind**: instance method of [<code>Chord</code>](#Chord)  
**Returns**: <code>string</code> - <p>the numeric chord string</p>  
**See**: {toNumeric}  

| Param | Type | Default | Description |
| --- | --- | --- | --- |
| [referenceKey] | [<code>Key</code>](#Key) \| <code>string</code> \| <code>null</code> | <code></code> | <p>the reference key. The key is required when converting a chord symbol</p> |

<a name="Chord+isNumeral"></a>

### chord.isNumeral() ⇒ <code>boolean</code>
<p>Determines whether the chord is a numeral</p>

**Kind**: instance method of [<code>Chord</code>](#Chord)  
<a name="Chord+toString"></a>

### chord.toString([configuration]) ⇒ <code>string</code>
<p>Converts the chord to a string, eg <code>Esus4/G#</code> or <code>1sus4/#3</code></p>

**Kind**: instance method of [<code>Chord</code>](#Chord)  
**Returns**: <code>string</code> - <p>the chord string</p>  

| Param | Type | Default | Description |
| --- | --- | --- | --- |
| [configuration] | <code>Object</code> | <code>{}</code> | <p>options</p> |
| [configuration.useUnicodeModifier] | <code>boolean</code> | <code>false</code> | <p>Whether or not to use unicode modifiers. This will make <code>#</code> (sharp) look like <code>♯</code> and <code>b</code> (flat) look like <code>♭</code></p> |

<a name="Chord+normalize"></a>

### chord.normalize([key], [options]) ⇒ [<code>Chord</code>](#Chord)
<p>Normalizes the chord root and bass notes:</p>
<ul>
<li>Fab becomes Mi</li>
<li>Dob becomes Si</li>
<li>Si# becomes Do</li>
<li>Mi# becomes Fa</li>
<li>Fb becomes E</li>
<li>Cb becomes B</li>
<li>B# becomes C</li>
<li>E# becomes F</li>
<li>4b becomes 3</li>
<li>1b becomes 7</li>
<li>7# becomes 1</li>
<li>3# becomes 4</li>
</ul>
<p>Besides that it normalizes the suffix if <code>normalizeSuffix</code> is <code>true</code>.
For example, <code>sus2</code> becomes <code>2</code>, <code>sus4</code> becomes <code>sus</code>.
All suffix normalizations can be found in <code>src/normalize_mappings/suffix-mapping.txt</code>.</p>
<p>When the chord is minor, bass notes are normalized off of the relative major
of the root note. For example, <code>Em/A#</code> becomes <code>Em/Bb</code>.</p>

>>>>>>> 0193e32a
**Kind**: instance method of [<code>Chord</code>](#Chord)  
**Returns**: [<code>Chord</code>](#Chord) - <p>the normalized chord</p>  

| Param | Type | Default | Description |
| --- | --- | --- | --- |
| [key] | [<code>Key</code>](#Key) \| <code>string</code> | <code></code> | <p>the key to normalize to</p> |
| [options] | <code>Object</code> | <code>{}</code> | <p>options</p> |
| [options.normalizeSuffix] | <code>boolean</code> | <code>true</code> | <p>whether to normalize the chord suffix after transposing</p> |

<a name="Chord+useModifier"></a>

### chord.useModifier(newModifier) ⇒ [<code>Chord</code>](#Chord)
<p>Switches to the specified modifier</p>

**Kind**: instance method of [<code>Chord</code>](#Chord)  
**Returns**: [<code>Chord</code>](#Chord) - <p>the new, changed chord</p>  

| Param | Description |
| --- | --- |
| newModifier | <p>the modifier to use: <code>'#'</code> or <code>'b'</code></p> |

<a name="Chord+transposeUp"></a>

### chord.transposeUp() ⇒ [<code>Chord</code>](#Chord)
<p>Transposes the chord up by 1 semitone. Eg. A becomes A#, Eb becomes E</p>

**Kind**: instance method of [<code>Chord</code>](#Chord)  
**Returns**: [<code>Chord</code>](#Chord) - <p>the new, transposed chord</p>  
<a name="Chord+transposeDown"></a>

### chord.transposeDown() ⇒ [<code>Chord</code>](#Chord)
<p>Transposes the chord down by 1 semitone. Eg. A# becomes A, E becomes Eb</p>

**Kind**: instance method of [<code>Chord</code>](#Chord)  
**Returns**: [<code>Chord</code>](#Chord) - <p>the new, transposed chord</p>  
<a name="Chord+transpose"></a>

### chord.transpose(delta) ⇒ [<code>Chord</code>](#Chord)
<p>Transposes the chord by the specified number of semitones</p>

**Kind**: instance method of [<code>Chord</code>](#Chord)  
**Returns**: [<code>Chord</code>](#Chord) - <p>the new, transposed chord</p>  

| Param | Description |
| --- | --- |
| delta | <p>de number of semitones</p> |

<a name="Chord.parse"></a>

### Chord.parse(chordString) ⇒ [<code>Chord</code>](#Chord) \| <code>null</code>
<p>Tries to parse a chord string into a chord
Any leading or trailing whitespace is removed first, so a chord like <code> \n  E/G# \r</code> is valid.</p>

**Kind**: static method of [<code>Chord</code>](#Chord)  

| Param | Description |
| --- | --- |
| chordString | <p>the chord string, eg <code>Esus4/G#</code> or <code>1sus4/#3</code>.</p> |

<a name="ChordProFormatter"></a>

## ChordProFormatter
<p>Formats a song into a ChordPro chord sheet</p>

**Kind**: global class  
<a name="ChordProFormatter+format"></a>

### chordProFormatter.format(song) ⇒ <code>string</code>
<p>Formats a song into a ChordPro chord sheet.</p>

**Kind**: instance method of [<code>ChordProFormatter</code>](#ChordProFormatter)  
**Returns**: <code>string</code> - <p>The ChordPro string</p>  

| Param | Type | Description |
| --- | --- | --- |
| song | [<code>Song</code>](#Song) | <p>The song to be formatted</p> |

<a name="ChordsOverWordsFormatter"></a>

## ChordsOverWordsFormatter
<p>Formats a song into a plain text chord sheet</p>

**Kind**: global class  
<a name="ChordsOverWordsFormatter+format"></a>

### chordsOverWordsFormatter.format(song) ⇒ <code>string</code>
<p>Formats a song into a plain text chord sheet</p>

**Kind**: instance method of [<code>ChordsOverWordsFormatter</code>](#ChordsOverWordsFormatter)  
**Returns**: <code>string</code> - <p>the chord sheet</p>  

| Param | Type | Description |
| --- | --- | --- |
| song | [<code>Song</code>](#Song) | <p>The song to be formatted</p> |

<a name="Formatter"></a>

## Formatter
<p>Base class for all formatters, taking care of receiving a configuration wrapping that inside a Configuration object</p>

**Kind**: global class  
<a name="new_Formatter_new"></a>

### new Formatter([configuration])
<p>Instantiate</p>


| Param | Type | Default | Description |
| --- | --- | --- | --- |
| [configuration] | <code>Object</code> | <code>{}</code> | <p>options</p> |
| [configuration.evaluate] | <code>boolean</code> | <code>false</code> | <p>Whether or not to evaluate meta expressions. For more info about meta expressions, see: https://bit.ly/2SC9c2u</p> |
| [configuration.metadata] | <code>object</code> | <code>{}</code> |  |
| [configuration.metadata.separator] | <code>string</code> | <code>&quot;\&quot;, \&quot;&quot;</code> | <p>The separator to be used when rendering a metadata value that has multiple values. See: https://bit.ly/2SC9c2u</p> |
| [configuration.key] | [<code>Key</code>](#Key) \| <code>string</code> | <code></code> | <p>The key to use for rendering. The chord sheet will be transposed from the song's original key (as indicated by the <code>{key}</code> directive) to the specified key. Note that transposing will only work if the original song key is set.</p> |
| [configuration.expandChorusDirective] | <code>boolean</code> | <code>false</code> | <p>Whether or not to expand <code>{chorus}</code> directives by rendering the last defined chorus inline after the directive.</p> |
| [configuration.useUnicodeModifiers] | <code>boolean</code> | <code>false</code> | <p>Whether or not to use unicode flat and sharp symbols.</p> |
| [configuration.normalizeChords] | <code>boolean</code> | <code>true</code> | <p>Whether or not to automatically normalize chords</p> |
<<<<<<< HEAD

<a name="HtmlDivFormatter"></a>

## HtmlDivFormatter
<p>Formats a song into HTML. It uses DIVs to align lyrics with chords, which makes it useful for responsive web pages.</p>

=======

<a name="HtmlDivFormatter"></a>

## HtmlDivFormatter
<p>Formats a song into HTML. It uses DIVs to align lyrics with chords, which makes it useful for responsive web pages.</p>

>>>>>>> 0193e32a
**Kind**: global class  
<a name="HtmlFormatter"></a>

## HtmlFormatter
<p>Acts as a base class for HTML formatters</p>

**Kind**: global class  

* [HtmlFormatter](#HtmlFormatter)
    * [.cssObject](#HtmlFormatter+cssObject) ⇒ <code>Object.&lt;string, Object.&lt;string, string&gt;&gt;</code>
    * [.format(song)](#HtmlFormatter+format) ⇒ <code>string</code>
    * [.cssString(scope)](#HtmlFormatter+cssString) ⇒ <code>string</code>

<a name="HtmlFormatter+cssObject"></a>

### htmlFormatter.cssObject ⇒ <code>Object.&lt;string, Object.&lt;string, string&gt;&gt;</code>
<p>Basic CSS, in object style à la useStyles, to use with the HTML output
For a CSS string see [cssString](cssString)</p>
<p>Example:</p>
<pre><code>'.paragraph': {
  marginBottom: '1em'
}
</code></pre>

**Kind**: instance property of [<code>HtmlFormatter</code>](#HtmlFormatter)  
**Returns**: <code>Object.&lt;string, Object.&lt;string, string&gt;&gt;</code> - <p>the CSS object</p>  
<a name="HtmlFormatter+format"></a>

### htmlFormatter.format(song) ⇒ <code>string</code>
<p>Formats a song into HTML.</p>

**Kind**: instance method of [<code>HtmlFormatter</code>](#HtmlFormatter)  
**Returns**: <code>string</code> - <p>The HTML string</p>  

| Param | Type | Description |
| --- | --- | --- |
| song | [<code>Song</code>](#Song) | <p>The song to be formatted</p> |

<a name="HtmlFormatter+cssString"></a>

### htmlFormatter.cssString(scope) ⇒ <code>string</code>
<p>Generates basic CSS, optionally scoped within the provided selector, to use with the HTML output</p>
<p>For example, execute cssString('.chordSheetViewer') will result in CSS like:</p>
<pre><code>.chordSheetViewer .paragraph {
  margin-bottom: 1em;
}
</code></pre>

**Kind**: instance method of [<code>HtmlFormatter</code>](#HtmlFormatter)  
**Returns**: <code>string</code> - <p>the CSS string</p>  

| Param | Description |
| --- | --- |
| scope | <p>the CSS scope to use, for example <code>.chordSheetViewer</code></p> |

<a name="HtmlTableFormatter"></a>

## HtmlTableFormatter
<p>Formats a song into HTML. It uses TABLEs to align lyrics with chords, which makes the HTML for things like
PDF conversion.</p>

**Kind**: global class  
<a name="TextFormatter"></a>

## TextFormatter
<p>Formats a song into a plain text chord sheet</p>

**Kind**: global class  
<a name="TextFormatter+format"></a>

<<<<<<< HEAD
### textFormatter.format(song, metadata) ⇒ <code>string</code>
=======
### textFormatter.format(song) ⇒ <code>string</code>
>>>>>>> 0193e32a
<p>Formats a song into a plain text chord sheet</p>

**Kind**: instance method of [<code>TextFormatter</code>](#TextFormatter)  
**Returns**: <code>string</code> - <p>the chord sheet</p>  

| Param | Type | Description |
| --- | --- | --- |
| song | [<code>Song</code>](#Song) | <p>The song to be formatted</p> |
<<<<<<< HEAD
| metadata | [<code>Metadata</code>](#Metadata) | <p>Optional override of metadata used for formatting</p> |
=======
>>>>>>> 0193e32a

<a name="Key"></a>

## Key
<p>Represents a key, such as Eb (symbol), #3 (numeric) or VII (numeral).</p>
<p>The only function considered public API is <code>Key.distance</code></p>

**Kind**: global class  
<a name="Key.distance"></a>

### Key.distance(oneKey, otherKey) ⇒ <code>number</code>
<p>Calculates the distance in semitones between one key and another.</p>

**Kind**: static method of [<code>Key</code>](#Key)  
**Returns**: <code>number</code> - <p>the distance in semitones</p>  

| Param | Type | Description |
| --- | --- | --- |
| oneKey | [<code>Key</code>](#Key) \| <code>string</code> | <p>the key</p> |
| otherKey | [<code>Key</code>](#Key) \| <code>string</code> | <p>the other key</p> |

<a name="ChordProParser"></a>

## ChordProParser
<p>Parses a ChordPro chord sheet</p>

**Kind**: global class  

* [ChordProParser](#ChordProParser)
    * [.warnings](#ChordProParser+warnings) : [<code>Array.&lt;ParserWarning&gt;</code>](#ParserWarning)
    * [.parse(chordSheet, options)](#ChordProParser+parse) ⇒ [<code>Song</code>](#Song)

<a name="ChordProParser+warnings"></a>

### chordProParser.warnings : [<code>Array.&lt;ParserWarning&gt;</code>](#ParserWarning)
<p>All warnings raised during parsing the chord sheet</p>

**Kind**: instance property of [<code>ChordProParser</code>](#ChordProParser)  
<a name="ChordProParser+parse"></a>

### chordProParser.parse(chordSheet, options) ⇒ [<code>Song</code>](#Song)
<p>Parses a ChordPro chord sheet into a song</p>

**Kind**: instance method of [<code>ChordProParser</code>](#ChordProParser)  
**Returns**: [<code>Song</code>](#Song) - <p>The parsed song</p>  
**See**: https://peggyjs.org/documentation.html#using-the-parser  

| Param | Type | Default | Description |
| --- | --- | --- | --- |
| chordSheet | <code>string</code> |  | <p>the ChordPro chord sheet</p> |
| options | <code>ChordProParserOptions</code> |  | <p>Parser options.</p> |
| options.softLineBreaks | <code>ChordProParserOptions.softLineBreaks</code> | <code>false</code> | <p>If true, a backslash followed by * a space is treated as a soft line break</p> |

<a name="ChordSheetParser"></a>

## ~~ChordSheetParser~~
***Deprecated***

<p>Parses a normal chord sheet</p>
<p>ChordSheetParser is deprecated, please use ChordsOverWordsParser.</p>
<p>ChordsOverWordsParser aims to support any kind of chord, whereas ChordSheetParser lacks
support for many variations. Besides that, some chordpro feature have been ported back
to ChordsOverWordsParser, which adds some interesting functionality.</p>

**Kind**: global class  

* ~~[ChordSheetParser](#ChordSheetParser)~~
    * [new ChordSheetParser([options])](#new_ChordSheetParser_new)
    * [.parse(chordSheet, [options])](#ChordSheetParser+parse) ⇒ [<code>Song</code>](#Song)

<a name="new_ChordSheetParser_new"></a>

### new ChordSheetParser([options])
<p>Instantiate a chord sheet parser
ChordSheetParser is deprecated, please use ChordsOverWordsParser.</p>


| Param | Type | Default | Description |
| --- | --- | --- | --- |
| [options] | <code>Object</code> | <code>{}</code> | <p>options</p> |
| [options.preserveWhitespace] | <code>boolean</code> | <code>true</code> | <p>whether to preserve trailing whitespace for chords</p> |

<a name="ChordSheetParser+parse"></a>

### chordSheetParser.parse(chordSheet, [options]) ⇒ [<code>Song</code>](#Song)
<p>Parses a chord sheet into a song</p>

**Kind**: instance method of [<code>ChordSheetParser</code>](#ChordSheetParser)  
**Returns**: [<code>Song</code>](#Song) - <p>The parsed song</p>  

| Param | Type | Default | Description |
| --- | --- | --- | --- |
| chordSheet | <code>string</code> |  | <p>The ChordPro chord sheet</p> |
| [options] | <code>Object</code> | <code>{}</code> | <p>Optional parser options</p> |
| [options.song] | [<code>Song</code>](#Song) | <code></code> | <p>The [Song](#Song) to store the song data in</p> |

<a name="ChordsOverWordsParser"></a>

## ChordsOverWordsParser
<p>Parses a chords over words sheet into a song</p>
<p>It support &quot;regular&quot; chord sheets:</p>
<pre><code>       Am         C/G        F          C
Let it be, let it be, let it be, let it be
C                G              F  C/E Dm C
Whisper words of wisdom, let it be
</code></pre>
<p>Additionally, some chordpro features have been &quot;ported back&quot;. For example, you can use chordpro directives:</p>
<pre><code>{title: Let it be}
{key: C}
Chorus 1:
       Am
Let it be
</code></pre>
<p>For convenience, you can leave out the brackets:</p>
<pre><code>title: Let it be
Chorus 1:
       Am
Let it be
</code></pre>
<p>You can even use a markdown style frontmatter separator to separate the header from the song:</p>
<pre><code>title: Let it be
key: C
---
Chorus 1:
       Am         C/G        F          C
Let it be, let it be, let it be, let it be
C                G              F  C/E Dm C
Whisper words of wisdom, let it be
</code></pre>
<p><code>ChordsOverWordsParser</code> is the better version of <code>ChordSheetParser</code>, which is deprecated.</p>

**Kind**: global class  

* [ChordsOverWordsParser](#ChordsOverWordsParser)
    * [.warnings](#ChordsOverWordsParser+warnings) : [<code>Array.&lt;ParserWarning&gt;</code>](#ParserWarning)
    * [.parse(chordSheet, options)](#ChordsOverWordsParser+parse) ⇒ [<code>Song</code>](#Song)

<a name="ChordsOverWordsParser+warnings"></a>

### chordsOverWordsParser.warnings : [<code>Array.&lt;ParserWarning&gt;</code>](#ParserWarning)
<p>All warnings raised during parsing the chord sheet</p>

**Kind**: instance property of [<code>ChordsOverWordsParser</code>](#ChordsOverWordsParser)  
<a name="ChordsOverWordsParser+parse"></a>

### chordsOverWordsParser.parse(chordSheet, options) ⇒ [<code>Song</code>](#Song)
<p>Parses a chords over words sheet into a song</p>

**Kind**: instance method of [<code>ChordsOverWordsParser</code>](#ChordsOverWordsParser)  
**Returns**: [<code>Song</code>](#Song) - <p>The parsed song</p>  
**See**: https://peggyjs.org/documentation.html#using-the-parser  

| Param | Type | Default | Description |
| --- | --- | --- | --- |
| chordSheet | <code>string</code> |  | <p>the chords over words sheet</p> |
| options | <code>ChordsOverWordsParserOptions</code> |  | <p>Parser options.</p> |
| options.softLineBreaks | <code>ChordsOverWordsParserOptions.softLineBreaks</code> | <code>false</code> | <p>If true, a backslash followed by a space is treated as a soft line break</p> |

<a name="ParserWarning"></a>

## ParserWarning
<p>Represents a parser warning, currently only used by ChordProParser.</p>

**Kind**: global class  
<a name="ParserWarning+toString"></a>

### parserWarning.toString() ⇒ <code>string</code>
<p>Returns a stringified version of the warning</p>
<<<<<<< HEAD

**Kind**: instance method of [<code>ParserWarning</code>](#ParserWarning)  
**Returns**: <code>string</code> - <p>The string warning</p>  
<a name="UltimateGuitarParser"></a>

## UltimateGuitarParser
<p>Parses an Ultimate Guitar chord sheet with metadata
Inherits from [ChordSheetParser](#ChordSheetParser)</p>

**Kind**: global class  
<a name="new_UltimateGuitarParser_new"></a>

### new UltimateGuitarParser([options])
<p>Instantiate a chord sheet parser</p>


| Param | Type | Default | Description |
| --- | --- | --- | --- |
| [options] | <code>Object</code> | <code>{}</code> | <p>options</p> |
| [options.preserveWhitespace] | <code>boolean</code> | <code>true</code> | <p>whether to preserve trailing whitespace for chords</p> |

<a name="FontSize"></a>

## FontSize : <code>number</code>
<p>The font size</p>

**Kind**: global variable  
<a name="FontSize+toString"></a>

### fontSize.toString() ⇒ <code>string</code>
<p>Stringifies the font size by concatenating size and unit</p>
=======

**Kind**: instance method of [<code>ParserWarning</code>](#ParserWarning)  
**Returns**: <code>string</code> - <p>The string warning</p>  
<a name="UltimateGuitarParser"></a>

## UltimateGuitarParser
<p>Parses an Ultimate Guitar chord sheet with metadata
Inherits from [ChordSheetParser](#ChordSheetParser)</p>

**Kind**: global class  
<a name="new_UltimateGuitarParser_new"></a>

### new UltimateGuitarParser([options])
<p>Instantiate a chord sheet parser</p>


| Param | Type | Default | Description |
| --- | --- | --- | --- |
| [options] | <code>Object</code> | <code>{}</code> | <p>options</p> |
| [options.preserveWhitespace] | <code>boolean</code> | <code>true</code> | <p>whether to preserve trailing whitespace for chords</p> |
>>>>>>> 0193e32a

**Kind**: instance method of [<code>FontSize</code>](#FontSize)  
**Returns**: <code>string</code> - <p>The font size</p>  
**Example**  
```js
// Returns "30px"
new FontSize(30, 'px').toString()
```
**Example**  
```js
// Returns "120%"
new FontSize(120, '%').toString()
```
<a name="ALBUM"></a>

## ALBUM : <code>string</code>
<p>Album meta directive. See https://www.chordpro.org/chordpro/directives-album/</p>

**Kind**: global constant  
<a name="ARRANGER"></a>

## ARRANGER : <code>string</code>
<p>Arranger meta directive. See https://chordpro.org/chordpro/directives-arranger/</p>

**Kind**: global constant  
<a name="ARTIST"></a>

## ARTIST : <code>string</code>
<p>Artist meta directive. See https://www.chordpro.org/chordpro/directives-artist/</p>

**Kind**: global constant  
<a name="CAPO"></a>

## CAPO : <code>string</code>
<p>Capo meta directive. See https://www.chordpro.org/chordpro/directives-capo/</p>

**Kind**: global constant  
<a name="COMMENT"></a>

## COMMENT : <code>string</code>
<p>Comment directive. See https://www.chordpro.org/chordpro/directives-comment/</p>

**Kind**: global constant  
<a name="COMPOSER"></a>

## COMPOSER : <code>string</code>
<p>Composer meta directive. See https://www.chordpro.org/chordpro/directives-composer/</p>

**Kind**: global constant  
<a name="COPYRIGHT"></a>

## COPYRIGHT : <code>string</code>
<p>Copyright meta directive. See https://www.chordpro.org/chordpro/directives-copyright/</p>

**Kind**: global constant  
<a name="DURATION"></a>

## DURATION : <code>string</code>
<p>Duration meta directive. See https://www.chordpro.org/chordpro/directives-duration/</p>

**Kind**: global constant  
<a name="END_OF_ABC"></a>

## END\_OF\_ABC : <code>string</code>
<p>End of ABC music notation section See https://chordpro.org/chordpro/directives-env_abc/</p>

**Kind**: global constant  
<a name="END_OF_BRIDGE"></a>

## END\_OF\_BRIDGE : <code>string</code>
<p>End of bridge directive. See https://chordpro.org/chordpro/directives-env_bridge/</p>

**Kind**: global constant  
<a name="END_OF_CHORUS"></a>

## END\_OF\_CHORUS : <code>string</code>
<p>End of chorus directive. See https://www.chordpro.org/chordpro/directives-env_chorus/</p>

**Kind**: global constant  
<a name="END_OF_GRID"></a>

## END\_OF\_GRID : <code>string</code>
<p>End of grid directive. See https://www.chordpro.org/chordpro/directives-env_grid/</p>

**Kind**: global constant  
<a name="END_OF_LY"></a>

## END\_OF\_LY : <code>string</code>
<p>End of Lilypond music notation section See https://chordpro.org/chordpro/directives-env_ly/</p>

**Kind**: global constant  
<a name="END_OF_TAB"></a>

## END\_OF\_TAB : <code>string</code>
<p>End of tab directive. See https://www.chordpro.org/chordpro/directives-env_tab/</p>

**Kind**: global constant  
<a name="END_OF_VERSE"></a>

## END\_OF\_VERSE : <code>string</code>
<p>End of verse directive. See https://www.chordpro.org/chordpro/directives-env_verse/</p>

**Kind**: global constant  
<a name="KEY"></a>

## KEY : <code>string</code>
<p>Key meta directive. See https://www.chordpro.org/chordpro/directives-key/</p>

**Kind**: global constant  
<a name="_KEY"></a>

## \_KEY : <code>string</code>
<p>_Key meta directive. Reflects the key as transposed by the capo value
See https://www.chordpro.org/chordpro/directives-key/</p>

**Kind**: global constant  
<a name="LYRICIST"></a>

## LYRICIST : <code>string</code>
<p>Lyricist meta directive. See https://www.chordpro.org/chordpro/directives-lyricist/</p>

**Kind**: global constant  
<a name="SORTTITLE"></a>

## SORTTITLE : <code>string</code>
<p>Sorttitle meta directive. See https://chordpro.org/chordpro/directives-sorttitle/</p>

**Kind**: global constant  
<a name="START_OF_ABC"></a>

## START\_OF\_ABC : <code>string</code>
<p>Start of ABC music notation section See https://chordpro.org/chordpro/directives-env_abc/</p>

**Kind**: global constant  
<a name="START_OF_BRIDGE"></a>

## START\_OF\_BRIDGE : <code>string</code>
<p>Start of bridge directive. See https://chordpro.org/chordpro/directives-env_bridge/</p>

**Kind**: global constant  
<a name="START_OF_CHORUS"></a>

## START\_OF\_CHORUS : <code>string</code>
<p>Start of chorus directive. See https://www.chordpro.org/chordpro/directives-env_chorus/</p>

**Kind**: global constant  
<a name="START_OF_GRID"></a>

## START\_OF\_GRID : <code>string</code>
<p>Start of grid directive. See https://www.chordpro.org/chordpro/directives-env_grid/</p>

**Kind**: global constant  
<a name="START_OF_LY"></a>

## START\_OF\_LY : <code>string</code>
<p>Start of Lilypond music notation section See https://chordpro.org/chordpro/directives-env_ly/</p>

**Kind**: global constant  
<a name="START_OF_TAB"></a>

## START\_OF\_TAB : <code>string</code>
<p>Start of tab directive. See https://www.chordpro.org/chordpro/directives-env_tab/</p>

**Kind**: global constant  
<a name="START_OF_VERSE"></a>

## START\_OF\_VERSE : <code>string</code>
<p>Start of verse directive. See https://www.chordpro.org/chordpro/directives-env_verse/</p>

**Kind**: global constant  
<a name="SUBTITLE"></a>

## SUBTITLE : <code>string</code>
<p>Subtitle meta directive. See https://www.chordpro.org/chordpro/directives-subtitle/</p>

**Kind**: global constant  
<a name="TEMPO"></a>

## TEMPO : <code>string</code>
<p>Tempo meta directive. See https://www.chordpro.org/chordpro/directives-tempo/</p>

**Kind**: global constant  
<a name="TIME"></a>

## TIME : <code>string</code>
<p>Time meta directive. See https://www.chordpro.org/chordpro/directives-time/</p>

**Kind**: global constant  
<a name="TITLE"></a>

## TITLE : <code>string</code>
<p>Title meta directive. See https://www.chordpro.org/chordpro/directives-title/</p>

**Kind**: global constant  
<a name="TRANSPOSE"></a>

## TRANSPOSE : <code>string</code>
<p>Transpose meta directive. See: https://www.chordpro.org/chordpro/directives-transpose/</p>

**Kind**: global constant  
<a name="NEW_KEY"></a>

## NEW\_KEY : <code>string</code>
<p>New Key meta directive. See: https://github.com/BetterMusic/ChordSheetJS/issues/53</p>

**Kind**: global constant  
<a name="YEAR"></a>

## YEAR : <code>string</code>
<p>Year meta directive. See https://www.chordpro.org/chordpro/directives-year/</p>

**Kind**: global constant  
<a name="CHORDFONT"></a>

## CHORDFONT : <code>string</code>
<p>Chordfont directive. See https://www.chordpro.org/chordpro/directives-props_chord_legacy/</p>

**Kind**: global constant  
<a name="CHORDSIZE"></a>

## CHORDSIZE : <code>string</code>
<p>Chordfont directive. See https://www.chordpro.org/chordpro/directives-props_chord_legacy/</p>

**Kind**: global constant  
<a name="CHORDCOLOUR"></a>

## CHORDCOLOUR : <code>string</code>
<p>Chordfont directive. See https://www.chordpro.org/chordpro/directives-props_chord_legacy/</p>

**Kind**: global constant  
<a name="TEXTFONT"></a>

## TEXTFONT : <code>string</code>
<p>Chordfont directive. See https://www.chordpro.org/chordpro/directives-props_text_legacy/</p>

**Kind**: global constant  
<a name="TEXTSIZE"></a>

## TEXTSIZE : <code>string</code>
<p>Chordfont directive. See https://www.chordpro.org/chordpro/directives-props_text_legacy/</p>

**Kind**: global constant  
<a name="TEXTCOLOUR"></a>

## TEXTCOLOUR : <code>string</code>
<p>Chordfont directive. See https://www.chordpro.org/chordpro/directives-props_text_legacy/</p>

**Kind**: global constant  
<a name="TITLEFONT"></a>

## TITLEFONT : <code>string</code>
<p>Chordfont directive. See https://www.chordpro.org/chordpro/directives-props_title_legacy/</p>

**Kind**: global constant  
<a name="TITLESIZE"></a>

## TITLESIZE : <code>string</code>
<p>Chordfont directive. See https://www.chordpro.org/chordpro/directives-props_title_legacy/</p>

**Kind**: global constant  
<a name="TITLECOLOUR"></a>

## TITLECOLOUR : <code>string</code>
<p>Chordfont directive. See https://www.chordpro.org/chordpro/directives-props_title_legacy/</p>

**Kind**: global constant  
<a name="CHORUS"></a>

## CHORUS : <code>string</code>
<p>Chorus directive. Support repeating an earlier defined section.
See https://www.chordpro.org/chordpro/directives-env_chorus/</p>

**Kind**: global constant  
<a name="CHORD_STYLE"></a>

## CHORD\_STYLE : <code>string</code>
<p>Chord type directive. Determines the type of chords used in the rendered chord sheet.
Possible values are 'solfege', 'symbol', 'numeral' and 'number'</p>

**Kind**: global constant  
**See**: https://github.com/bettermusic/ChordSheetJS/issues/352  
<a name="BRIDGE"></a>

## BRIDGE : <code>string</code>
<p>Used to mark a paragraph as bridge</p>

**Kind**: global constant  
<a name="CHORUS"></a>

## CHORUS : <code>string</code>
<p>Used to mark a paragraph as chorus</p>

**Kind**: global constant  
<a name="GRID"></a>

## GRID : <code>string</code>
<p>Used to mark a paragraph as grid</p>

**Kind**: global constant  
<a name="INDETERMINATE"></a>

## INDETERMINATE : <code>string</code>
<p>Used to mark a paragraph as containing lines with both verse and chorus type</p>

**Kind**: global constant  
<a name="NONE"></a>

## NONE : <code>string</code>
<p>Used to mark a paragraph as not containing a line marked with a type</p>

**Kind**: global constant  
<a name="TAB"></a>

## TAB : <code>string</code>
<p>Used to mark a paragraph as tab</p>

**Kind**: global constant  
<a name="VERSE"></a>

## VERSE : <code>string</code>
<p>Used to mark a paragraph as verse</p>

**Kind**: global constant  
<a name="LILYPOND"></a>

## LILYPOND : <code>string</code>
<p>Used to mark a section as Lilypond notation</p>

**Kind**: global constant  
<a name="ABC"></a>

## ABC : <code>string</code>
<p>Used to mark a section as ABC music notation</p>

**Kind**: global constant  
<a name="scopedCss"></a>

## scopedCss(scope) ⇒ <code>string</code>
<p>Generates basic CSS, scoped within the provided selector, to use with output generated by [HtmlTableFormatter](#HtmlTableFormatter)</p>

**Kind**: global function  
**Returns**: <code>string</code> - <p>the CSS string</p>  

| Param | Description |
| --- | --- |
| scope | <p>the CSS scope to use, for example <code>.chordSheetViewer</code></p> |

<a name="scopedCss"></a>

## scopedCss(scope) ⇒ <code>string</code>
<p>Generates basic CSS, scoped within the provided selector, to use with output generated by [HtmlTableFormatter](#HtmlTableFormatter)</p>

**Kind**: global function  
**Returns**: <code>string</code> - <p>the CSS string</p>  

| Param | Description |
| --- | --- |
| scope | <p>the CSS scope to use, for example <code>.chordSheetViewer</code></p> |

<a name="getCapos"></a>

## getCapos(key) ⇒ <code>Object.&lt;string, string&gt;</code>
<p>Returns applicable capos for the provided key</p>

**Kind**: global function  
**Returns**: <code>Object.&lt;string, string&gt;</code> - <p>The available capos, where the keys are capo numbers and the
values are the effective key for that capo.</p>  

| Param | Type | Description |
| --- | --- | --- |
| key | [<code>Key</code>](#Key) \| <code>string</code> | <p>The key to get capos for</p> |

<a name="getKeys"></a>

## getKeys(key) ⇒ <code>Array.&lt;string&gt;</code>
<p>Returns applicable keys to transpose to from the provided key</p>

**Kind**: global function  
**Returns**: <code>Array.&lt;string&gt;</code> - <p>The available keys</p>  

| Param | Type | Description |
| --- | --- | --- |
| key | [<code>Key</code>](#Key) \| <code>string</code> | <p>The key to get keys for</p> |
<|MERGE_RESOLUTION|>--- conflicted
+++ resolved
@@ -448,7 +448,6 @@
 <dt><a href="#UltimateGuitarParser">UltimateGuitarParser</a></dt>
 <dd><p>Parses an Ultimate Guitar chord sheet with metadata
 Inherits from [ChordSheetParser](#ChordSheetParser)</p></dd>
-<<<<<<< HEAD
 </dl>
 
 ## Members
@@ -456,8 +455,6 @@
 <dl>
 <dt><a href="#FontSize">FontSize</a> : <code>number</code></dt>
 <dd><p>The font size</p></dd>
-=======
->>>>>>> 0193e32a
 </dl>
 
 ## Constants
@@ -1269,28 +1266,18 @@
 
 **Kind**: instance method of [<code>Chord</code>](#Chord)  
 <a name="Chord+toChordSolfege"></a>
-<<<<<<< HEAD
 
 ### chord.toChordSolfege([referenceKey]) ⇒ [<code>Chord</code>](#Chord)
 <p>Converts the chord to a chord solfege, using the supplied key as a reference.
 For example, a numeric chord <code>#4</code> with reference key <code>Mi</code> will return the chord symbol <code>La#</code>.
 When the chord is already a chord solfege, it will return a clone of the object.</p>
 
-=======
-
-### chord.toChordSolfege([referenceKey]) ⇒ [<code>Chord</code>](#Chord)
-<p>Converts the chord to a chord solfege, using the supplied key as a reference.
-For example, a numeric chord <code>#4</code> with reference key <code>Mi</code> will return the chord symbol <code>La#</code>.
-When the chord is already a chord solfege, it will return a clone of the object.</p>
-
->>>>>>> 0193e32a
 **Kind**: instance method of [<code>Chord</code>](#Chord)  
 **Returns**: [<code>Chord</code>](#Chord) - <p>the chord solfege</p>  
 
 | Param | Type | Default | Description |
 | --- | --- | --- | --- |
 | [referenceKey] | [<code>Key</code>](#Key) \| <code>string</code> \| <code>null</code> | <code></code> | <p>the reference key. The key is required when converting a numeric or numeral.</p> |
-<<<<<<< HEAD
 
 <a name="Chord+toChordSolfegeString"></a>
 
@@ -1416,133 +1403,6 @@
 <p>When the chord is minor, bass notes are normalized off of the relative major
 of the root note. For example, <code>Em/A#</code> becomes <code>Em/Bb</code>.</p>
 
-=======
-
-<a name="Chord+toChordSolfegeString"></a>
-
-### chord.toChordSolfegeString([referenceKey]) ⇒ <code>string</code>
-<p>Converts the chord to a chord solfege string, using the supplied key as a reference.
-For example, a numeric chord <code>#4</code> with reference key <code>E</code> will return the chord solfege <code>A#</code>.
-When the chord is already a chord solfege, it will return a string version of the chord.</p>
-
-**Kind**: instance method of [<code>Chord</code>](#Chord)  
-**Returns**: <code>string</code> - <p>the chord solfege string</p>  
-**See**: {toChordSolfege}  
-
-| Param | Type | Default | Description |
-| --- | --- | --- | --- |
-| [referenceKey] | [<code>Key</code>](#Key) \| <code>string</code> \| <code>null</code> | <code></code> | <p>the reference key. The key is required when converting a numeric or numeral.</p> |
-
-<a name="Chord+isChordSolfege"></a>
-
-### chord.isChordSolfege() ⇒ <code>boolean</code>
-<p>Determines whether the chord is a chord solfege</p>
-
-**Kind**: instance method of [<code>Chord</code>](#Chord)  
-<a name="Chord+toNumeric"></a>
-
-### chord.toNumeric([referenceKey]) ⇒ [<code>Chord</code>](#Chord)
-<p>Converts the chord to a numeric chord, using the supplied key as a reference.
-For example, a chord symbol A# with reference key E will return the numeric chord #4.</p>
-
-**Kind**: instance method of [<code>Chord</code>](#Chord)  
-**Returns**: [<code>Chord</code>](#Chord) - <p>the numeric chord</p>  
-
-| Param | Type | Default | Description |
-| --- | --- | --- | --- |
-| [referenceKey] | [<code>Key</code>](#Key) \| <code>string</code> \| <code>null</code> | <code></code> | <p>the reference key. The key is required when converting a chord symbol</p> |
-
-<a name="Chord+toNumeral"></a>
-
-### chord.toNumeral([referenceKey]) ⇒ [<code>Chord</code>](#Chord)
-<p>Converts the chord to a numeral chord, using the supplied key as a reference.
-For example, a chord symbol A# with reference key E will return the numeral chord #IV.</p>
-
-**Kind**: instance method of [<code>Chord</code>](#Chord)  
-**Returns**: [<code>Chord</code>](#Chord) - <p>the numeral chord</p>  
-
-| Param | Type | Default | Description |
-| --- | --- | --- | --- |
-| [referenceKey] | [<code>Key</code>](#Key) \| <code>string</code> \| <code>null</code> | <code></code> | <p>the reference key. The key is required when converting a chord symbol</p> |
-
-<a name="Chord+toNumeralString"></a>
-
-### chord.toNumeralString([referenceKey]) ⇒ <code>string</code>
-<p>Converts the chord to a numeral chord string, using the supplied kye as a reference.
-For example, a chord symbol A# with reference key E will return the numeral chord #4.</p>
-
-**Kind**: instance method of [<code>Chord</code>](#Chord)  
-**Returns**: <code>string</code> - <p>the numeral chord string</p>  
-**See**: {toNumeral}  
-
-| Param | Type | Default | Description |
-| --- | --- | --- | --- |
-| [referenceKey] | [<code>Key</code>](#Key) \| <code>string</code> \| <code>null</code> | <code></code> | <p>the reference key. The key is required when converting a chord symbol</p> |
-
-<a name="Chord+isNumeric"></a>
-
-### chord.isNumeric() ⇒ <code>boolean</code>
-<p>Determines whether the chord is numeric</p>
-
-**Kind**: instance method of [<code>Chord</code>](#Chord)  
-<a name="Chord+toNumericString"></a>
-
-### chord.toNumericString([referenceKey]) ⇒ <code>string</code>
-<p>Converts the chord to a numeric chord string, using the supplied kye as a reference.
-For example, a chord symbol A# with reference key E will return the numeric chord #4.</p>
-
-**Kind**: instance method of [<code>Chord</code>](#Chord)  
-**Returns**: <code>string</code> - <p>the numeric chord string</p>  
-**See**: {toNumeric}  
-
-| Param | Type | Default | Description |
-| --- | --- | --- | --- |
-| [referenceKey] | [<code>Key</code>](#Key) \| <code>string</code> \| <code>null</code> | <code></code> | <p>the reference key. The key is required when converting a chord symbol</p> |
-
-<a name="Chord+isNumeral"></a>
-
-### chord.isNumeral() ⇒ <code>boolean</code>
-<p>Determines whether the chord is a numeral</p>
-
-**Kind**: instance method of [<code>Chord</code>](#Chord)  
-<a name="Chord+toString"></a>
-
-### chord.toString([configuration]) ⇒ <code>string</code>
-<p>Converts the chord to a string, eg <code>Esus4/G#</code> or <code>1sus4/#3</code></p>
-
-**Kind**: instance method of [<code>Chord</code>](#Chord)  
-**Returns**: <code>string</code> - <p>the chord string</p>  
-
-| Param | Type | Default | Description |
-| --- | --- | --- | --- |
-| [configuration] | <code>Object</code> | <code>{}</code> | <p>options</p> |
-| [configuration.useUnicodeModifier] | <code>boolean</code> | <code>false</code> | <p>Whether or not to use unicode modifiers. This will make <code>#</code> (sharp) look like <code>♯</code> and <code>b</code> (flat) look like <code>♭</code></p> |
-
-<a name="Chord+normalize"></a>
-
-### chord.normalize([key], [options]) ⇒ [<code>Chord</code>](#Chord)
-<p>Normalizes the chord root and bass notes:</p>
-<ul>
-<li>Fab becomes Mi</li>
-<li>Dob becomes Si</li>
-<li>Si# becomes Do</li>
-<li>Mi# becomes Fa</li>
-<li>Fb becomes E</li>
-<li>Cb becomes B</li>
-<li>B# becomes C</li>
-<li>E# becomes F</li>
-<li>4b becomes 3</li>
-<li>1b becomes 7</li>
-<li>7# becomes 1</li>
-<li>3# becomes 4</li>
-</ul>
-<p>Besides that it normalizes the suffix if <code>normalizeSuffix</code> is <code>true</code>.
-For example, <code>sus2</code> becomes <code>2</code>, <code>sus4</code> becomes <code>sus</code>.
-All suffix normalizations can be found in <code>src/normalize_mappings/suffix-mapping.txt</code>.</p>
-<p>When the chord is minor, bass notes are normalized off of the relative major
-of the root note. For example, <code>Em/A#</code> becomes <code>Em/Bb</code>.</p>
-
->>>>>>> 0193e32a
 **Kind**: instance method of [<code>Chord</code>](#Chord)  
 **Returns**: [<code>Chord</code>](#Chord) - <p>the normalized chord</p>  
 
@@ -1660,21 +1520,12 @@
 | [configuration.expandChorusDirective] | <code>boolean</code> | <code>false</code> | <p>Whether or not to expand <code>{chorus}</code> directives by rendering the last defined chorus inline after the directive.</p> |
 | [configuration.useUnicodeModifiers] | <code>boolean</code> | <code>false</code> | <p>Whether or not to use unicode flat and sharp symbols.</p> |
 | [configuration.normalizeChords] | <code>boolean</code> | <code>true</code> | <p>Whether or not to automatically normalize chords</p> |
-<<<<<<< HEAD
 
 <a name="HtmlDivFormatter"></a>
 
 ## HtmlDivFormatter
 <p>Formats a song into HTML. It uses DIVs to align lyrics with chords, which makes it useful for responsive web pages.</p>
 
-=======
-
-<a name="HtmlDivFormatter"></a>
-
-## HtmlDivFormatter
-<p>Formats a song into HTML. It uses DIVs to align lyrics with chords, which makes it useful for responsive web pages.</p>
-
->>>>>>> 0193e32a
 **Kind**: global class  
 <a name="HtmlFormatter"></a>
 
@@ -1745,11 +1596,7 @@
 **Kind**: global class  
 <a name="TextFormatter+format"></a>
 
-<<<<<<< HEAD
 ### textFormatter.format(song, metadata) ⇒ <code>string</code>
-=======
-### textFormatter.format(song) ⇒ <code>string</code>
->>>>>>> 0193e32a
 <p>Formats a song into a plain text chord sheet</p>
 
 **Kind**: instance method of [<code>TextFormatter</code>](#TextFormatter)  
@@ -1758,10 +1605,7 @@
 | Param | Type | Description |
 | --- | --- | --- |
 | song | [<code>Song</code>](#Song) | <p>The song to be formatted</p> |
-<<<<<<< HEAD
 | metadata | [<code>Metadata</code>](#Metadata) | <p>Optional override of metadata used for formatting</p> |
-=======
->>>>>>> 0193e32a
 
 <a name="Key"></a>
 
@@ -1930,7 +1774,6 @@
 
 ### parserWarning.toString() ⇒ <code>string</code>
 <p>Returns a stringified version of the warning</p>
-<<<<<<< HEAD
 
 **Kind**: instance method of [<code>ParserWarning</code>](#ParserWarning)  
 **Returns**: <code>string</code> - <p>The string warning</p>  
@@ -1962,28 +1805,6 @@
 
 ### fontSize.toString() ⇒ <code>string</code>
 <p>Stringifies the font size by concatenating size and unit</p>
-=======
-
-**Kind**: instance method of [<code>ParserWarning</code>](#ParserWarning)  
-**Returns**: <code>string</code> - <p>The string warning</p>  
-<a name="UltimateGuitarParser"></a>
-
-## UltimateGuitarParser
-<p>Parses an Ultimate Guitar chord sheet with metadata
-Inherits from [ChordSheetParser](#ChordSheetParser)</p>
-
-**Kind**: global class  
-<a name="new_UltimateGuitarParser_new"></a>
-
-### new UltimateGuitarParser([options])
-<p>Instantiate a chord sheet parser</p>
-
-
-| Param | Type | Default | Description |
-| --- | --- | --- | --- |
-| [options] | <code>Object</code> | <code>{}</code> | <p>options</p> |
-| [options.preserveWhitespace] | <code>boolean</code> | <code>true</code> | <p>whether to preserve trailing whitespace for chords</p> |
->>>>>>> 0193e32a
 
 **Kind**: instance method of [<code>FontSize</code>](#FontSize)  
 **Returns**: <code>string</code> - <p>The font size</p>  

--- conflicted
+++ resolved
@@ -26,14 +26,9 @@
     "@babel/plugin-proposal-object-rest-spread": "^7.18.9",
     "@babel/preset-env": "^7.18.9",
     "@babel/preset-typescript": "^7.16.7",
-<<<<<<< HEAD
-    "@parcel/packager-ts": "2.6.2",
-    "@parcel/transformer-typescript-types": "2.6.2",
-    "@testing-library/jest-dom": "^5.16.4",
-=======
     "@parcel/packager-ts": "2.7.0",
     "@parcel/transformer-typescript-types": "2.7.0",
->>>>>>> dcb44ec9
+    "@testing-library/jest-dom": "^5.16.4",
     "@types/jest": "^27.4.1",
     "@types/node": "^18.6.1",
     "@typescript-eslint/eslint-plugin": "^5.30.7",

--- conflicted
+++ resolved
@@ -35,7 +35,6 @@
     "@parcel/transformer-typescript-types": "2.12.0",
     "@types/jest": "^29.5.12",
     "@types/lodash.get": "^4.4.7",
-<<<<<<< HEAD
     "@types/node": "^22.1.0",
     "@typescript-eslint/eslint-plugin": "^7.17.0",
     "@typescript-eslint/parser": "^8.1.0",
@@ -43,14 +42,6 @@
     "detect-newline": "^4.0.1",
     "esbuild": "^0.23.0",
     "eslint": "^9.8.0",
-=======
-    "@types/node": "^22.0.0",
-    "@typescript-eslint/eslint-plugin": "^7.9.0",
-    "@typescript-eslint/parser": "^8.0.0",
-    "detect-newline": "^4.0.1",
-    "esbuild": "^0.23.0",
-    "eslint": "^9.3.0",
->>>>>>> e992fef6
     "eslint-config-airbnb-typescript": "^18.0.0",
     "eslint-plugin-import": "^2.26.0",
     "eslint-plugin-jest": "^28.5.0",
@@ -71,15 +62,9 @@
     "ts-node": "^10.9.2",
     "ts-pegjs": "^4.2.1",
     "tsc": "^2.0.4",
-<<<<<<< HEAD
     "tsx": "^4.17.0",
     "typescript": "^5.5.4",
     "typescript-eslint": "^8.1.0"
-=======
-    "tsx": "^4.10.5",
-    "typescript": "^5.5.4",
-    "typescript-eslint": "^8.0.1"
->>>>>>> e992fef6
   },
   "scripts": {
     "build": "yarn build:code-generate && yarn build:sources && yarn build:bundle && yarn build:check-types",
@@ -96,36 +81,26 @@
     "build:scales": "tsx script/generate_scales.ts && yarn linter:fix src/scales.ts",
     "build:sources": "parcel build",
     "build:suffix-normalize": "shx rm -rf src/normalize_mappings/suffix-normalize-mapping.ts && tsx src/normalize_mappings/generate-suffix-normalize-mapping.ts",
-    "ci": "yarn install && yarn lint && yarn test && yarn build && yarn readme",
-    "clean": "shx rm -rf node_modules && shx rm -rf lib",
+    "ci": "yarn install && yarn pretest && yarn linter:run && yarn jest:run && yarn build && yarn readme",
+    "clean": "shx rm -rf .turbo && rm -rf node_modules && shx rm -rf lib",
     "debug:chordpro": "tsx script/debug_parser.ts chord_pro --skip-chord-grammar",
     "dev": "parcel watch --no-cache",
+    "dev:pdf": "parcel test/formatter/pdf/index.html --port=3000",
     "jest:debug": "bin/open_inspector && node --nolazy --inspect-brk ./node_modules/jest/bin/jest.js --runInBand --colors --verbose",
     "jest:run": "jest",
     "jest:run:exp": "node --experimental-vm-modules node_modules/.bin/jest",
     "jest:watch": "jest --watch",
     "lint": "yarn prelint && yarn linter:run .",
     "lint:fix": "yarn prelint && yarn linter:fix .",
-<<<<<<< HEAD
-    "clean": "shx rm -rf .turbo && rm -rf node_modules && shx rm -rf lib",
-    "readme": "node_modules/.bin/jsdoc2md -f src/**/*.ts -f src/*.ts --configure ./jsdoc2md.json --template doc/README.hbs > README.md",
-    "prepublish": "pinst --disable && yarn install && yarn test && yarn build",
-=======
     "linter:fix": "yarn linter:run --fix",
     "linter:run": "yarn eslint",
->>>>>>> e992fef6
     "postpublish": "pinst --enable",
     "prelint": "yarn pretest",
     "prepare": "husky install",
-<<<<<<< HEAD
-    "dev:pdf": "parcel test/formatter/pdf/index.html --port=3000",
-    "ci": "yarn install && yarn lint && yarn test && yarn build && yarn readme"
-=======
     "prepublish": "pinst --disable && yarn install && yarn test && yarn build",
     "pretest": "NODE_ENV=test yarn build:code-generate",
     "readme": "node_modules/.bin/jsdoc2md -f src/**/*.ts -f src/*.ts --configure ./jsdoc2md.json --template doc/README.hbs > README.md",
     "test": "yarn pretest && yarn linter:run && yarn jest:run"
->>>>>>> e992fef6
   },
   "dependencies": {
     "jspdf": "^2.5.1",

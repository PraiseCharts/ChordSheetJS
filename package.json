{
<<<<<<< HEAD
  "name": "@praisecharts/chordchartjs",
  "author": "PraiseCharts",
  "version": "5.1.3",
  "description": "A JavaScript library for parsing and formatting chord charts",
  "source": "src/index.ts",
  "main": "lib/index.js",
  "types": "./lib/main.d.ts",
  "files": ["/lib"],
=======
  "name": "chordsheetjs",
  "author": "Martijn Versluis",
  "version": "6.3.0",
  "description": "A JavaScript library for parsing and formatting chord sheets",
  "source": "src/index.ts",
  "main": "lib/index.js",
  "types": "./lib/main.d.ts",
  "files": [
    "/lib"
  ],
>>>>>>> ea69eb2c
  "license": "GPL-2.0-only",
  "repository": {
    "type": "git",
    "url": "https://github.com/praisecharts/ChordChartJS.git"
  },
  "bugs": {
    "url": "https://github.com/praisecharts/ChordChartJS/issues"
  },
  "homepage": "https://github.com/praisecharts/ChordChartJS",
  "devDependencies": {
    "@babel/cli": "^7.17.6",
    "@babel/core": "^7.17.9",
    "@babel/plugin-proposal-class-properties": "^7.16.7",
    "@babel/plugin-proposal-object-rest-spread": "^7.17.3",
    "@babel/preset-env": "^7.16.11",
    "@babel/preset-typescript": "^7.16.7",
    "@parcel/packager-ts": "2.5.0",
    "@parcel/transformer-typescript-types": "2.5.0",
    "@types/jest": "^27.4.1",
<<<<<<< HEAD
    "@typescript-eslint/eslint-plugin": "^5.18.0",
    "@typescript-eslint/parser": "^5.18.0",
=======
    "@types/node": "^17.0.25",
    "@typescript-eslint/eslint-plugin": "^5.18.0",
    "@typescript-eslint/parser": "^5.18.0",
    "browserify": "^17.0.0",
>>>>>>> ea69eb2c
    "eslint": "^8.12.0",
    "eslint-config-airbnb-base": "^15.0.0",
    "eslint-plugin-import": "^2.26.0",
    "husky": "^8.0.1",
    "jest": "^27.0.1",
    "jsdoc-babel": "^0.5.0",
    "jsdoc-to-markdown": "^7.1.1",
    "parcel": "^2.4.1",
    "parcel-transformer-hbs": "^1.0.4",
    "peggy": "^1.2.0",
    "pinst": "^3.0.0",
    "print": "^1.2.0",
    "ts-jest": "^27.1.4",
    "ts-node": "^10.7.0",
    "ts-pegjs": "^1.2.2",
    "typescript": "^4.6.3"
  },
  "scripts": {
    "build:template": "handlebars \"src/formatter/templates/$TEMPLATE.hbs\" -f \"src/formatter/templates/$TEMPLATE.js\" --extension hbs --commonjs handlebars --known each --known if --known with --known paragraphClasses --known isChordLyricsPair --known isTag --known isComment --known shouldRenderLine --known hasChordContents --known lineHasContents --known lineClasses --known toUpperCase --known paragraphClasses",
    "build:templates": "TEMPLATE=html_div_formatter yarn build:template && TEMPLATE=html_table_formatter yarn build:template",
    "build:suffix-normalize": "rm -rf src/normalize_mappings/suffix-normalize-mapping.ts && ts-node src/normalize_mappings/generate-suffix-normalize-mapping.ts",
    "build:pegjs": "peggy --plugin ./node_modules/ts-pegjs -o src/parser/chord_pro_peg_parser.ts src/parser/chord_pro_grammar.pegjs",
    "build:code-generate": "yarn build:suffix-normalize && yarn build:templates && yarn build:pegjs",
    "build:sources": "parcel build",
<<<<<<< HEAD
    "build": "yarn build:code-generate && yarn build:sources",
=======
    "build:browserify": "browserify lib/index.js --outfile lib/bundle.js --standalone ChordSheetJS",
    "build": "yarn build:code-generate && yarn build:sources && yarn build:browserify",
>>>>>>> ea69eb2c
    "jest": "jest",
    "test": "yarn lint && yarn jest",
    "eslint": "node_modules/.bin/eslint --ext .ts .",
    "lint": "yarn build:code-generate && yarn eslint",
    "lint:fix": "node_modules/.bin/eslint --fix --ext .ts .",
    "readme": "jsdoc2md -f src/**/*.ts -f src/*.ts --configure ./jsdoc2md.json --template doc/README.hbs > README.md",
    "prepublishOnly": "pinst --disable && yarn install && yarn test && yarn build",
    "postpublish": "pinst --enable",
    "pretest": "yarn build:code-generate",
    "prepare": "husky install",
    "postinstall": "husky install"
  },
  "dependencies": {
    "handlebars": "^4.7.6",
    "lodash.get": "^4.4.2"
  }
}<|MERGE_RESOLUTION|>--- conflicted
+++ resolved
@@ -1,5 +1,4 @@
 {
-<<<<<<< HEAD
   "name": "@praisecharts/chordchartjs",
   "author": "PraiseCharts",
   "version": "5.1.3",
@@ -7,19 +6,9 @@
   "source": "src/index.ts",
   "main": "lib/index.js",
   "types": "./lib/main.d.ts",
-  "files": ["/lib"],
-=======
-  "name": "chordsheetjs",
-  "author": "Martijn Versluis",
-  "version": "6.3.0",
-  "description": "A JavaScript library for parsing and formatting chord sheets",
-  "source": "src/index.ts",
-  "main": "lib/index.js",
-  "types": "./lib/main.d.ts",
   "files": [
     "/lib"
   ],
->>>>>>> ea69eb2c
   "license": "GPL-2.0-only",
   "repository": {
     "type": "git",
@@ -39,15 +28,8 @@
     "@parcel/packager-ts": "2.5.0",
     "@parcel/transformer-typescript-types": "2.5.0",
     "@types/jest": "^27.4.1",
-<<<<<<< HEAD
     "@typescript-eslint/eslint-plugin": "^5.18.0",
     "@typescript-eslint/parser": "^5.18.0",
-=======
-    "@types/node": "^17.0.25",
-    "@typescript-eslint/eslint-plugin": "^5.18.0",
-    "@typescript-eslint/parser": "^5.18.0",
-    "browserify": "^17.0.0",
->>>>>>> ea69eb2c
     "eslint": "^8.12.0",
     "eslint-config-airbnb-base": "^15.0.0",
     "eslint-plugin-import": "^2.26.0",
@@ -72,12 +54,8 @@
     "build:pegjs": "peggy --plugin ./node_modules/ts-pegjs -o src/parser/chord_pro_peg_parser.ts src/parser/chord_pro_grammar.pegjs",
     "build:code-generate": "yarn build:suffix-normalize && yarn build:templates && yarn build:pegjs",
     "build:sources": "parcel build",
-<<<<<<< HEAD
-    "build": "yarn build:code-generate && yarn build:sources",
-=======
     "build:browserify": "browserify lib/index.js --outfile lib/bundle.js --standalone ChordSheetJS",
     "build": "yarn build:code-generate && yarn build:sources && yarn build:browserify",
->>>>>>> ea69eb2c
     "jest": "jest",
     "test": "yarn lint && yarn jest",
     "eslint": "node_modules/.bin/eslint --ext .ts .",

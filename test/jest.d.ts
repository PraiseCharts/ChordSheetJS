--- conflicted
+++ resolved
@@ -20,17 +20,13 @@
 
       toBeTag(_name: string, _value?: string): jest.CustomMatcherResult;
 
-<<<<<<< HEAD
-      toBeSoftLineBreak(): CustomMatcherResult;
+      toBeSoftLineBreak(): jest.CustomMatcherResult;
 
-      toHaveLine(_x1: number, _y1: number, _x2: number, _y2: number): CustomMatcherResult;
+      toHaveLine(_x1: number, _y1: number, _x2: number, _y2: number): jest.CustomMatcherResult;
 
-      toHaveRenderedItem(expected: Partial<RenderedItem>): CustomMatcherResult;
+      toHaveRenderedItem(expected: Partial<RenderedItem>): jest.CustomMatcherResult;
 
-      toHaveText(_text: string, _x: number, _y: number): CustomMatcherResult;
-=======
-      toBeSoftLineBreak(): jest.CustomMatcherResult;
->>>>>>> 27a56ec7
+      toHaveText(_text: string, _x: number, _y: number): jest.CustomMatcherResult;
     }
   }
 }

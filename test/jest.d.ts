/* eslint-disable @typescript-eslint/no-unused-vars */
import { TernaryProperties } from '../src/chord_sheet/chord_pro/ternary';
import { ContentType } from '../src/serialized_types';

declare global {
  namespace jest {
    interface Matchers<R> {
<<<<<<< HEAD
      toBeKey({ note, modifier, minor: boolean }): CustomMatcherResult;
=======
      toBeKey({ note, modifier, minor: boolean }): jest.CustomMatcherResult;
>>>>>>> 0193e32a

      toBeChordLyricsPair(chords: string, lyrics: string, annotation?: string): jest.CustomMatcherResult;

      toBeLiteral(string: string): jest.CustomMatcherResult;

      toBeSection(_type: ContentType, _contents: string): jest.CustomMatcherResult;

      toBeTernary(properties: TernaryProperties): jest.CustomMatcherResult;

      toBeComment(_contents: string): jest.CustomMatcherResult;

      toBeTag(_name: string, _value?: string): jest.CustomMatcherResult;

      toBeSoftLineBreak(): jest.CustomMatcherResult;
    }
  }
}

export {};<|MERGE_RESOLUTION|>--- conflicted
+++ resolved
@@ -5,11 +5,7 @@
 declare global {
   namespace jest {
     interface Matchers<R> {
-<<<<<<< HEAD
-      toBeKey({ note, modifier, minor: boolean }): CustomMatcherResult;
-=======
       toBeKey({ note, modifier, minor: boolean }): jest.CustomMatcherResult;
->>>>>>> 0193e32a
 
       toBeChordLyricsPair(chords: string, lyrics: string, annotation?: string): jest.CustomMatcherResult;
 

import { HtmlTableFormatter } from '../../src';
import '../matchers';
import song from '../fixtures/song';
import { createChordLyricsPair, createSong } from '../utilities';
<<<<<<< HEAD
import { defaultCssHtmlTable, scopedCss } from '../../src/formatter/html_table_formatter';
=======
import { defaultCss, scopedCss } from '../../src/formatter/html_table_formatter';
import { stripHTML } from '../../src/template_helpers';
>>>>>>> 039aa11a

describe('HtmlTableFormatter', () => {
  it('formats a song to a html chord sheet correctly', () => {
    const formatter = new HtmlTableFormatter();

    const expectedChordSheet = stripHTML(`
      <h1>Let it be</h1>
      <h2>ChordSheetJS example version</h2>
      <div class="chord-sheet">
        <div class="paragraph">
          <table class="row">
            <tr>
              <td class="lyrics">Written by: </td>
              <td class="lyrics">John Lennon,Paul McCartney</td>
            </tr>
          </table>
        </div>
        <div class="paragraph verse">
          <table class="row">
            <tr>
              <td><h3 class="label">Verse 1</h3></td>
            </tr>
          </table>
          <table class="row">
            <tr>
              <td class="chord"></td>
              <td class="chord">Am</td>
              <td class="chord">C/G</td>
              <td class="chord">F</td>
              <td class="chord">C</td>
            </tr>
            <tr>
              <td class="lyrics">Let it </td>
              <td class="lyrics">be, let it </td>
              <td class="lyrics">be, let it </td>
              <td class="lyrics">be, let it </td>
              <td class="lyrics">be</td>
            </tr>
          </table>
          <table class="row">
            <tr>
              <td class="chord">D</td>
              <td class="chord">G</td>
              <td class="chord">A</td>
              <td class="chord">G</td>
              <td class="chord">D/F#</td>
              <td class="chord">Em</td>
              <td class="chord">D</td>
            </tr>
            <tr>
              <td class="lyrics">Whisper words of </td>
              <td class="lyrics">wis</td>
              <td class="lyrics">dom, let it </td>
              <td class="lyrics">be </td>
              <td class="lyrics"> </td>
              <td class="lyrics"> </td>
              <td class="lyrics"></td>
            </tr>
          </table>
        </div>
        <div class="paragraph chorus">
          <table class="row">
            <tr>
              <td class="comment">Breakdown</td>
            </tr>
          </table>
          <table class="row">
            <tr>
              <td class="chord">Em</td>
              <td class="chord">F</td>
              <td class="chord">C</td>
              <td class="chord">G</td>
            </tr>
            <tr>
              <td class="lyrics">Whisper words of </td>
              <td class="lyrics">wisdom, let it </td>
              <td class="lyrics">be </td>
              <td class="lyrics"></td>
            </tr>
          </table>
        </div>
      </div>
    `);

    expect(formatter.format(song)).toEqual(expectedChordSheet);
  });

  describe('with option renderBlankLines:false', () => {
    it('does not include HTML for blank lines', () => {
      const songWithBlankLine = createSong([
        [
          createChordLyricsPair('C', 'Whisper words of wisdom'),
        ],

        [],

        [
          createChordLyricsPair('Am', 'Whisper words of wisdom'),
        ],
      ]);

      const expectedChordSheet = stripHTML(`
        <div class="chord-sheet">
          <div class="paragraph">
            <table class="row">
              <tr>
                <td class="chord">C</td>
              </tr>
              <tr>
                <td class="lyrics">Whisper words of wisdom</td>
              </tr>
            </table>
          </div>
          <div class="paragraph">
            <table class="row">
              <tr>
                <td class="chord">Am</td>
              </tr>
              <tr>
                <td class="lyrics">Whisper words of wisdom</td>
              </tr>
            </table>
          </div>
        </div>
      `);

      const formatter = new HtmlTableFormatter({ renderBlankLines: false });

      expect(formatter.format(songWithBlankLine)).toEqual(expectedChordSheet);
    });
  });

  it('generates a CSS string', () => {
    const expectedCss = `
h1 {
  font-size: 1.5em;
}

h2 {
  font-size: 1.1em;
}

table {
  border-spacing: 0;
  color: inherit;
}

td {
  padding: 3px 0;
}

.chord:not(:last-child) {
  padding-right: 10px;
}

.paragraph {
  margin-bottom: 1em;
}`.substring(1);

    const actualCss = new HtmlTableFormatter().cssString();
    expect(actualCss).toEqual(expectedCss);
  });

  it('generates a scoped CSS string from the instance method', () => {
    const expectedCss = `
.someScope h1 {
  font-size: 1.5em;
}

.someScope h2 {
  font-size: 1.1em;
}

.someScope table {
  border-spacing: 0;
  color: inherit;
}

.someScope td {
  padding: 3px 0;
}

.someScope .chord:not(:last-child) {
  padding-right: 10px;
}

.someScope .paragraph {
  margin-bottom: 1em;
}`.substring(1);

    const actualCss = new HtmlTableFormatter().cssString('.someScope');
    expect(actualCss).toEqual(expectedCss);
  });

  it('generates a scoped CSS string from the exposed function', () => {
    const expectedCss = `
.someScope h1 {
  font-size: 1.5em;
}

.someScope h2 {
  font-size: 1.1em;
}

.someScope table {
  border-spacing: 0;
  color: inherit;
}

.someScope td {
  padding: 3px 0;
}

.someScope .chord:not(:last-child) {
  padding-right: 10px;
}

.someScope .paragraph {
  margin-bottom: 1em;
}`.substring(1);

    const actualCss = scopedCss('.someScope');
    expect(actualCss).toEqual(expectedCss);
  });

  it('generates a CSS object', () => {
    const { cssObject } = new HtmlTableFormatter();
    expect(typeof cssObject).toEqual('object');
  });

  it('exposes a CSS object', () => {
<<<<<<< HEAD
    expect(typeof defaultCssHtmlTable).toEqual('object');
=======
    expect(typeof defaultCss).toEqual('object');
>>>>>>> 039aa11a
  });
});<|MERGE_RESOLUTION|>--- conflicted
+++ resolved
@@ -2,12 +2,8 @@
 import '../matchers';
 import song from '../fixtures/song';
 import { createChordLyricsPair, createSong } from '../utilities';
-<<<<<<< HEAD
-import { defaultCssHtmlTable, scopedCss } from '../../src/formatter/html_table_formatter';
-=======
 import { defaultCss, scopedCss } from '../../src/formatter/html_table_formatter';
 import { stripHTML } from '../../src/template_helpers';
->>>>>>> 039aa11a
 
 describe('HtmlTableFormatter', () => {
   it('formats a song to a html chord sheet correctly', () => {
@@ -239,10 +235,6 @@
   });
 
   it('exposes a CSS object', () => {
-<<<<<<< HEAD
-    expect(typeof defaultCssHtmlTable).toEqual('object');
-=======
     expect(typeof defaultCss).toEqual('object');
->>>>>>> 039aa11a
   });
 });
import '../matchers';
import { exampleSongSolfege, exampleSongSymbol } from '../fixtures/song';
import { stripHTML } from '../../src/template_helpers';
import ChordSheetSerializer from '../../src/chord_sheet_serializer';
import { ContentType } from '../../src/serialized_types';
import { GRID } from '../../src/constants';

import {
  ABC,
  HtmlTableFormatter,
  LILYPOND,
  TAB,
} from '../../src';

import {
  chordLyricsPair,
  createSongFromAst,
  heredoc,
  html,
  section,
} from '../utilities';

describe('HtmlTableFormatter', () => {
  it('formats a symbol song to a html chord sheet correctly', () => {
    const expectedChordSheet = stripHTML(`
      <h1 class="title">Let it be</h1>
      <h2 class="subtitle">ChordSheetJS example version</h2>
      <div class="chord-sheet">
        <div class="paragraph">
          <table class="row">
            <tr>
              <td class="lyrics">Written by: </td>
              <td class="lyrics">John Lennon,Paul McCartney</td>
            </tr>
          </table>
        </div>
        <div class="paragraph verse">
          <table class="row">
            <tr>
              <td class="label-wrapper">
                <h3 class="label">Verse 1</h3>
              </td>
            </tr>
          </table>
          <table class="row">
            <tr>
              <td class="chord"></td>
              <td class="chord">Am</td>
              <td class="chord"></td>
              <td class="chord">C/G</td>
              <td class="chord">F</td>
              <td class="chord">C</td>
            </tr>
            <tr>
              <td class="lyrics">Let it </td>
              <td class="lyrics">be, </td>
              <td class="lyrics">let it </td>
              <td class="lyrics">be, let it </td>
              <td class="lyrics">be, let it </td>
              <td class="lyrics">be</td>
            </tr>
          </table>
          <table class="row">
            <tr>
              <td class="chord">D</td>
              <td class="annotation">strong</td>
              <td class="chord">G</td>
              <td class="chord">A</td>
              <td class="chord">G</td>
              <td class="chord">D/F#</td>
              <td class="chord">Em</td>
              <td class="chord">D</td>
            </tr>
            <tr>
              <td class="lyrics">Whisper </td>
              <td class="lyrics">words of </td>
              <td class="lyrics">wis</td>
              <td class="lyrics">dom, let it </td>
              <td class="lyrics">be </td>
              <td class="lyrics"> </td>
              <td class="lyrics"> </td>
              <td class="lyrics"></td>
            </tr>
          </table>
        </div>

        <div class="paragraph chorus">
          <table class="row">
            <tr>
              <td class="comment">Breakdown</td>
            </tr>
          </table>
          <table class="row">
            <tr>
              <td class="chord">Em</td>
              <td class="chord">F</td>
              <td class="chord">C</td>
              <td class="chord">G</td>
            </tr>
            <tr>
              <td class="lyrics">Whisper words of </td>
              <td class="lyrics">wisdom, let it </td>
              <td class="lyrics">be </td>
              <td class="lyrics"></td>
            </tr>
          </table>
        </div>

        <div class="paragraph chorus">
          <table class="row">
            <tr>
<<<<<<< HEAD
              <td>
=======
              <td class="label-wrapper">
>>>>>>> 14d2055e
                <h3 class="label">Chorus 2</h3>
              </td>
            </tr>
          </table>
          <table class="row">
            <tr>
              <td class="chord">G</td>
              <td class="chord">F</td>
              <td class="chord">C</td>
              <td class="chord">G</td>
            </tr>
            <tr>
              <td class="lyrics">Whisper words of </td>
              <td class="lyrics">wisdom, let it </td>
              <td class="lyrics">be </td>
              <td class="lyrics"></td>
            </tr>
          </table>
        </div>

        <div class="paragraph solo">
          <table class="row">
            <tr>
<<<<<<< HEAD
              <td>
=======
              <td class="label-wrapper">
>>>>>>> 14d2055e
                <h3 class="label">Solo 1</h3>
              </td>
            </tr>
          </table>
          <table class="row">
            <tr>
              <td class="chord">G</td>
            </tr>
            <tr>
              <td class="lyrics">Solo line 1</td>
            </tr>
          </table>
          <table class="row">
            <tr>
              <td class="chord">C</td>
            </tr>
            <tr>
              <td class="lyrics">Solo line 2</td>
            </tr>
          </table>
        </div>

        <div class="paragraph tab">
          <table class="row">
            <tr>
<<<<<<< HEAD
              <td>
=======
              <td class="label-wrapper">
>>>>>>> 14d2055e
                <h3 class="label">Tab 1</h3>
              </td>
            </tr>
          </table>

          <table class="literal">
            <tr>
              <td class="contents">
                Tab line 1<br>
                Tab line 2
              </td>
            </tr>
          </table>
        </div>

        <div class="paragraph abc">
          <table class="row">
            <tr>
<<<<<<< HEAD
              <td>
=======
              <td class="label-wrapper">
>>>>>>> 14d2055e
                <h3 class="label">ABC 1</h3>
              </td>
            </tr>
          </table>

          <table class="literal">
            <tr>
              <td class="contents">
                ABC line 1<br>
                ABC line 2
              </td>
            </tr>
          </table>
        </div>

        <div class="paragraph ly">
          <table class="row">
            <tr>
<<<<<<< HEAD
              <td>
=======
              <td class="label-wrapper">
>>>>>>> 14d2055e
                <h3 class="label">LY 1</h3>
              </td>
            </tr>
          </table>

          <table class="literal">
            <tr>
              <td class="contents">
                LY line 1<br>
                LY line 2
              </td>
            </tr>
          </table>
        </div>

        <div class="paragraph bridge">
          <table class="row">
            <tr>
              <td class="label-wrapper">
                <h3 class="label">Bridge 1</h3>
              </td>
            </tr>
          </table>
          <table class="row">
          <tr>
            <td class="lyrics">Bridge line</td>
          </tr>
        </table>
      </div>

      <div class="paragraph grid">
        <table class="row">
          <tr>
<<<<<<< HEAD
            <td>
=======
            <td class="label-wrapper">
>>>>>>> 14d2055e
              <h3 class="label">Grid 1</h3>
            </td>
          </tr>
        </table>

        <table class="literal">
          <tr>
            <td class="contents">
              Grid line 1<br>
              Grid line 2
            </td>
          </tr>
        </table>
      </div>
    </div>`);

    expect(new HtmlTableFormatter().format(exampleSongSymbol)).toEqual(expectedChordSheet);
  });

  it('formats a solfege song to a html chord sheet correctly', () => {
    const expectedChordSheet = stripHTML(`
      <h1 class="title">Let it be</h1>
      <h2 class="subtitle">ChordSheetJS example version</h2>
      <div class="chord-sheet">
        <div class="paragraph">
          <table class="row">
            <tr>
              <td class="lyrics">Written by: </td>
              <td class="lyrics">John Lennon,Paul McCartney</td>
            </tr>
          </table>
        </div>
        <div class="paragraph verse">
          <table class="row">
            <tr>
              <td class="label-wrapper">
                <h3 class="label">Verse 1</h3>
              </td>
            </tr>
          </table>
          <table class="row">
            <tr>
              <td class="chord"></td>
              <td class="chord">Lam</td>
              <td class="chord">Do/Sol</td>
              <td class="chord">Fa</td>
              <td class="chord">Do</td>
            </tr>
            <tr>
              <td class="lyrics">Let it </td>
              <td class="lyrics">be, let it </td>
              <td class="lyrics">be, let it </td>
              <td class="lyrics">be, let it </td>
              <td class="lyrics">be</td>
            </tr>
          </table>
          <table class="row">
            <tr>
              <td class="chord">Re</td>
              <td class="annotation">strong</td>
              <td class="chord">Sol</td>
              <td class="chord">La</td>
              <td class="chord">Sol</td>
              <td class="chord">Re/Fa#</td>
              <td class="chord">Mim</td>
              <td class="chord">Re</td>
            </tr>
            <tr>
              <td class="lyrics">Whisper </td>
              <td class="lyrics">words of </td>
              <td class="lyrics">wis</td>
              <td class="lyrics">dom, let it </td>
              <td class="lyrics">be </td>
              <td class="lyrics"> </td>
              <td class="lyrics"> </td>
              <td class="lyrics"></td>
            </tr>
          </table>
        </div>

        <div class="paragraph chorus">
          <table class="row">
            <tr>
              <td class="comment">Breakdown</td>
            </tr>
          </table>
          <table class="row">
            <tr>
              <td class="chord">Mim</td>
              <td class="chord">Fa</td>
              <td class="chord">Do</td>
              <td class="chord">Sol</td>
            </tr>
            <tr>
              <td class="lyrics">Whisper words of </td>
              <td class="lyrics">wisdom, let it </td>
              <td class="lyrics">be </td>
              <td class="lyrics"></td>
            </tr>
          </table>
        </div>

        <div class="paragraph chorus">
          <table class="row">
            <tr>
<<<<<<< HEAD
              <td>
=======
              <td class="label-wrapper">
>>>>>>> 14d2055e
                <h3 class="label">Chorus 2</h3>
              </td>
            </tr>
          </table>
          <table class="row">
            <tr>
              <td class="chord">Mim</td>
              <td class="chord">Fa</td>
              <td class="chord">Do</td>
              <td class="chord">Sol</td>
            </tr>
            <tr>
              <td class="lyrics">Whisper words of </td>
              <td class="lyrics">wisdom, let it </td>
              <td class="lyrics">be </td>
              <td class="lyrics"></td>
            </tr>
          </table>
        </div>

        <div class="paragraph solo">
          <table class="row">
            <tr>
<<<<<<< HEAD
              <td>
=======
              <td class="label-wrapper">
>>>>>>> 14d2055e
                <h3 class="label">Solo 1</h3>
              </td>
            </tr>
          </table>
          <table class="row">
            <tr>
              <td class="chord">Sol</td>
            </tr>
            <tr>
              <td class="lyrics">Solo line 1</td>
            </tr>
          </table>
          <table class="row">
            <tr>
              <td class="chord">Do</td>
            </tr>
            <tr>
              <td class="lyrics">Solo line 2</td>
            </tr>
          </table>
        </div>

        <div class="paragraph tab">
          <table class="row">
            <tr>
<<<<<<< HEAD
              <td>
=======
              <td class="label-wrapper">
>>>>>>> 14d2055e
                <h3 class="label">Tab 1</h3>
              </td>
            </tr>
          </table>

          <table class="literal">
            <tr>
              <td class="contents">
                Tab line 1<br>
                Tab line 2
              </td>
            </tr>
          </table>
        </div>

        <div class="paragraph abc">
          <table class="row">
            <tr>
<<<<<<< HEAD
              <td>
=======
              <td class="label-wrapper">
>>>>>>> 14d2055e
                <h3 class="label">ABC 1</h3>
              </td>
            </tr>
          </table>

          <table class="literal">
            <tr>
              <td class="contents">
                ABC line 1<br>
                ABC line 2
              </td>
            </tr>
          </table>
        </div>

        <div class="paragraph ly">
          <table class="row">
            <tr>
<<<<<<< HEAD
              <td>
=======
              <td class="label-wrapper">
>>>>>>> 14d2055e
                <h3 class="label">LY 1</h3>
              </td>
            </tr>
          </table>

          <table class="literal">
            <tr>
              <td class="contents">
                LY line 1<br>
                LY line 2
              </td>
            </tr>
          </table>
        </div>

        <div class="paragraph bridge">
          <table class="row">
            <tr>
              <td class="label-wrapper">
                <h3 class="label">Bridge 1</h3>
              </td>
            </tr>
          </table>
          <table class="row">
            <tr>
              <td class="lyrics">Bridge line</td>
            </tr>
          </table>
        </div>

        <div class="paragraph grid">
          <table class="row">
            <tr>
<<<<<<< HEAD
              <td>
=======
              <td class="label-wrapper">
>>>>>>> 14d2055e
                <h3 class="label">Grid 1</h3>
              </td>
            </tr>
          </table>

          <table class="literal">
            <tr>
              <td class="contents">
                Grid line 1<br>
                Grid line 2
              </td>
            </tr>
          </table>
        </div>
      </div>
    `);

    expect(new HtmlTableFormatter().format(exampleSongSolfege)).toEqual(expectedChordSheet);
  });

  it('applies custom css classes', () => {
    const expectedChordSheet = stripHTML(`
      <h1 class="TITLE">Let it be</h1>
      <h2 class="SUBTITLE">ChordSheetJS example version</h2>
      <div class="CHORD-SHEET">
        <div class="PARAGRAPH">
          <table class="ROW">
            <tr>
              <td class="LYRICS">Written by: </td>
              <td class="LYRICS">John Lennon,Paul McCartney</td>
            </tr>
          </table>
        </div>
        <div class="PARAGRAPH verse">
          <table class="ROW">
            <tr>
              <td class="LABEL-WRAPPER">
                <h3 class="LABEL">Verse 1</h3>
              </td>
            </tr>
          </table>
          <table class="ROW">
            <tr>
              <td class="CHORD"></td>
              <td class="CHORD">Am</td>
              <td class="CHORD"></td>
              <td class="CHORD">C/G</td>
              <td class="CHORD">F</td>
              <td class="CHORD">C</td>
            </tr>
            <tr>
              <td class="LYRICS">Let it </td>
              <td class="LYRICS">be, </td>
              <td class="LYRICS">let it </td>
              <td class="LYRICS">be, let it </td>
              <td class="LYRICS">be, let it </td>
              <td class="LYRICS">be</td>
            </tr>
          </table>
          <table class="ROW">
            <tr>
              <td class="CHORD">D</td>
              <td class="ANNOTATION">strong</td>
              <td class="CHORD">G</td>
              <td class="CHORD">A</td>
              <td class="CHORD">G</td>
              <td class="CHORD">D/F#</td>
              <td class="CHORD">Em</td>
              <td class="CHORD">D</td>
            </tr>
            <tr>
              <td class="LYRICS">Whisper </td>
              <td class="LYRICS">words of </td>
              <td class="LYRICS">wis</td>
              <td class="LYRICS">dom, let it </td>
              <td class="LYRICS">be </td>
              <td class="LYRICS"> </td>
              <td class="LYRICS"> </td>
              <td class="LYRICS"></td>
            </tr>
          </table>
        </div>

        <div class="PARAGRAPH chorus">
          <table class="ROW">
            <tr>
              <td class="COMMENT">Breakdown</td>
            </tr>
          </table>
          <table class="ROW">
            <tr>
              <td class="CHORD">Em</td>
              <td class="CHORD">F</td>
              <td class="CHORD">C</td>
              <td class="CHORD">G</td>
            </tr>
            <tr>
              <td class="LYRICS">Whisper words of </td>
              <td class="LYRICS">wisdom, let it </td>
              <td class="LYRICS">be </td>
              <td class="LYRICS"></td>
            </tr>
          </table>
        </div>

        <div class="PARAGRAPH chorus">
          <table class="ROW">
            <tr>
              <td class="LABEL-WRAPPER">
                <h3 class="LABEL">Chorus 2</h3>
              </td>
            </tr>
          </table>
          <table class="ROW">
            <tr>
              <td class="CHORD">G</td>
              <td class="CHORD">F</td>
              <td class="CHORD">C</td>
              <td class="CHORD">G</td>
            </tr>
            <tr>
              <td class="LYRICS">Whisper words of </td>
              <td class="LYRICS">wisdom, let it </td>
              <td class="LYRICS">be </td>
              <td class="LYRICS"></td>
            </tr>
          </table>
        </div>

        <div class="PARAGRAPH solo">
          <table class="ROW">
            <tr>
              <td class="LABEL-WRAPPER">
                <h3 class="LABEL">Solo 1</h3>
              </td>
            </tr>
          </table>
          <table class="ROW">
            <tr>
              <td class="CHORD">G</td>
            </tr>
            <tr>
              <td class="LYRICS">Solo line 1</td>
            </tr>
          </table>
          <table class="ROW">
            <tr>
              <td class="CHORD">C</td>
            </tr>
            <tr>
              <td class="LYRICS">Solo line 2</td>
            </tr>
          </table>
        </div>

        <div class="PARAGRAPH tab">
          <table class="ROW">
            <tr>
              <td class="LABEL-WRAPPER">
                <h3 class="LABEL">Tab 1</h3>
              </td>
            </tr>
          </table>

          <table class="LITERAL">
            <tr>
              <td class="CONTENTS">
                Tab line 1<br>
                Tab line 2
              </td>
            </tr>
          </table>
        </div>

        <div class="PARAGRAPH abc">
          <table class="ROW">
            <tr>
              <td class="LABEL-WRAPPER">
                <h3 class="LABEL">ABC 1</h3>
              </td>
            </tr>
          </table>

          <table class="LITERAL">
            <tr>
              <td class="CONTENTS">
                ABC line 1<br>
                ABC line 2
              </td>
            </tr>
          </table>
        </div>

        <div class="PARAGRAPH ly">
          <table class="ROW">
            <tr>
              <td class="LABEL-WRAPPER">
                <h3 class="LABEL">LY 1</h3>
              </td>
            </tr>
          </table>

          <table class="LITERAL">
            <tr>
              <td class="CONTENTS">
                LY line 1<br>
                LY line 2
              </td>
            </tr>
          </table>
        </div>

        <div class="PARAGRAPH bridge">
          <table class="ROW">
            <tr>
              <td class="LABEL-WRAPPER">
                <h3 class="LABEL">Bridge 1</h3>
              </td>
            </tr>
          </table>
          <table class="ROW">
          <tr>
            <td class="LYRICS">Bridge line</td>
          </tr>
        </table>
      </div>

      <div class="PARAGRAPH grid">
        <table class="ROW">
          <tr>
            <td class="LABEL-WRAPPER">
              <h3 class="LABEL">Grid 1</h3>
            </td>
          </tr>
        </table>

        <table class="LITERAL">
          <tr>
            <td class="CONTENTS">
              Grid line 1<br>
              Grid line 2
            </td>
          </tr>
        </table>
      </div>
    </div>`);

    const formatter = new HtmlTableFormatter({
      cssClasses: {
        annotation: 'ANNOTATION',
        chord: 'CHORD',
        chordSheet: 'CHORD-SHEET',
        column: 'COLUMN',
        comment: 'COMMENT',
        emptyLine: 'EMPTY-LINE',
        label: 'LABEL',
        labelWrapper: 'LABEL-WRAPPER',
        line: 'LINE',
        literal: 'LITERAL',
        literalContents: 'CONTENTS',
        lyrics: 'LYRICS',
        paragraph: 'PARAGRAPH',
        row: 'ROW',
        subtitle: 'SUBTITLE',
        title: 'TITLE',
      },
    });
    expect(formatter.format(exampleSongSymbol)).toEqual(expectedChordSheet);
  });

  describe('with option renderBlankLines:false', () => {
    it('does not include HTML for blank lines', () => {
      const songWithBlankLine = createSongFromAst([
        [
          chordLyricsPair('C', 'Whisper words of wisdom'),
        ],

        [],

        [
          chordLyricsPair('Am', 'Whisper words of wisdom'),
        ],
      ]);

      const expectedChordSheet = stripHTML(`
        <div class="chord-sheet">
          <div class="paragraph">
            <table class="row">
              <tr>
                <td class="chord">C</td>
              </tr>
              <tr>
                <td class="lyrics">Whisper words of wisdom</td>
              </tr>
            </table>
          </div>
          <div class="paragraph">
            <table class="row">
              <tr>
                <td class="chord">Am</td>
              </tr>
              <tr>
                <td class="lyrics">Whisper words of wisdom</td>
              </tr>
            </table>
          </div>
        </div>
      `);

      const formatter = new HtmlTableFormatter({ renderBlankLines: false });

      expect(formatter.format(songWithBlankLine)).toEqual(expectedChordSheet);
    });
  });

  it('generates a CSS string', () => {
    const expectedCss = heredoc`
      .title {
        font-size: 1.5em;
      }

<<<<<<< HEAD
      h2 {
        font-size: 1.1em;
      }

      table {
=======
      .subtitle {
        font-size: 1.1em;
      }

      .row,
      .line,
      .literal {
>>>>>>> 14d2055e
        border-spacing: 0;
        color: inherit;
      }

<<<<<<< HEAD
      td {
=======
      .annotation,
      .chord,
      .comment,
      .contents,
      .label-wrapper,
      .literal,
      .lyrics {
>>>>>>> 14d2055e
        padding: 3px 0;
      }

      .chord:not(:last-child) {
        padding-right: 10px;
      }

      .paragraph {
        margin-bottom: 1em;
      }`;

    const actualCss = new HtmlTableFormatter().cssString();
    expect(actualCss).toEqual(expectedCss);
  });

  it('generates a scoped CSS string from the instance method', () => {
    const expectedCss = heredoc`
      .someScope .title {
        font-size: 1.5em;
      }
<<<<<<< HEAD

      .someScope h2 {
        font-size: 1.1em;
      }

      .someScope table {
        border-spacing: 0;
        color: inherit;
      }

      .someScope td {
        padding: 3px 0;
      }

      .someScope .chord:not(:last-child) {
        padding-right: 10px;
      }

      .someScope .paragraph {
        margin-bottom: 1em;
      }`;

    const actualCss = new HtmlTableFormatter().cssString('.someScope');
    expect(actualCss).toEqual(expectedCss);
  });

  it('generates a scoped CSS string from the exposed function', () => {
    const expectedCss = heredoc`
      .someScope h1 {
        font-size: 1.5em;
      }

      .someScope h2 {
        font-size: 1.1em;
      }

      .someScope table {
=======

      .someScope .subtitle {
        font-size: 1.1em;
      }

      .someScope .row,
      .someScope .line,
      .someScope .literal {
>>>>>>> 14d2055e
        border-spacing: 0;
        color: inherit;
      }

<<<<<<< HEAD
      .someScope td {
=======
      .someScope .annotation,
      .someScope .chord,
      .someScope .comment,
      .someScope .contents,
      .someScope .label-wrapper,
      .someScope .literal,
      .someScope .lyrics {
>>>>>>> 14d2055e
        padding: 3px 0;
      }

      .someScope .chord:not(:last-child) {
        padding-right: 10px;
      }

      .someScope .paragraph {
        margin-bottom: 1em;
      }`;

    const actualCss = new HtmlTableFormatter().cssString('.someScope');
    expect(actualCss).toEqual(expectedCss);
  });

  it('generates a CSS object', () => {
    const { cssObject } = new HtmlTableFormatter();
    expect(typeof cssObject).toEqual('object');
  });

  it('applies the correct normalization when a capo is active and decapo is on', () => {
    const songWithCapo = new ChordSheetSerializer().deserialize({
      type: 'chordSheet',
      lines: [
        {
          type: 'line',
          items: [{ type: 'tag', name: 'key', value: 'F' }],
        },
        {
          type: 'line',
          items: [{ type: 'tag', name: 'capo', value: '1' }],
        },
        {
          type: 'line',
          items: [
            { type: 'chordLyricsPair', chords: '', lyrics: 'My ' },
            { type: 'chordLyricsPair', chords: 'Dm7', lyrics: 'heart has always ' },
            { type: 'chordLyricsPair', chords: 'C/E', lyrics: 'longed for something ' },
            { type: 'chordLyricsPair', chords: 'F', lyrics: 'more' },
          ],
        },
      ],
    });

    const expectedChordSheet = stripHTML(`
      <div class="chord-sheet">
        <div class="paragraph">
          <table class="row">
            <tr>
              <td class="chord"></td>
              <td class="chord">C#m7</td>
              <td class="chord">B/D#</td>
              <td class="chord">E</td>
            </tr>
            <tr>
              <td class="lyrics">My </td>
              <td class="lyrics">heart has always </td>
              <td class="lyrics">longed for something </td>
              <td class="lyrics">more</td>
            </tr>
          </table>
        </div>
      </div>
    `);

    expect(new HtmlTableFormatter({ decapo: true }).format(songWithCapo)).toEqual(expectedChordSheet);
  });

  it('does not apply normalization for capo when decapo is off', () => {
    const songWithCapo = new ChordSheetSerializer().deserialize({
      type: 'chordSheet',
      lines: [
        {
          type: 'line',
          items: [{ type: 'tag', name: 'key', value: 'F' }],
        },
        {
          type: 'line',
          items: [{ type: 'tag', name: 'capo', value: '1' }],
        },
        {
          type: 'line',
          items: [
            { type: 'chordLyricsPair', chords: '', lyrics: 'My ' },
            { type: 'chordLyricsPair', chords: 'Dm7', lyrics: 'heart has always ' },
            { type: 'chordLyricsPair', chords: 'C/E', lyrics: 'longed for something ' },
            { type: 'chordLyricsPair', chords: 'F', lyrics: 'more' },
          ],
        },
      ],
    });

    const expectedChordSheet = stripHTML(`
      <div class="chord-sheet">
        <div class="paragraph">
          <table class="row">
            <tr>
              <td class="chord"></td>
              <td class="chord">Dm7</td>
              <td class="chord">C/E</td>
              <td class="chord">F</td>
            </tr>
            <tr>
              <td class="lyrics">My </td>
              <td class="lyrics">heart has always </td>
              <td class="lyrics">longed for something </td>
              <td class="lyrics">more</td>
            </tr>
          </table>
        </div>
      </div>
    `);

    expect(new HtmlTableFormatter().format(songWithCapo)).toEqual(expectedChordSheet);
  });

  it('can render in a different key', () => {
    const expectedChordSheet = stripHTML(`
      <h1 class="title">Let it be</h1>
      <h2 class="subtitle">ChordSheetJS example version</h2>
      <div class="chord-sheet">
        <div class="paragraph">
          <table class="row">
            <tr>
              <td class="lyrics">Written by: </td>
              <td class="lyrics">John Lennon,Paul McCartney</td>
            </tr>
          </table>
        </div>
        <div class="paragraph verse">
          <table class="row">
            <tr>
              <td class="label-wrapper">
                <h3 class="label">Verse 1</h3>
              </td>
            </tr>
          </table>
          <table class="row">
            <tr>
              <td class="chord"></td>
              <td class="chord">Cm</td>
              <td class="chord"></td>
              <td class="chord">Eb/Bb</td>
              <td class="chord">Ab</td>
              <td class="chord">Eb</td>
            </tr>
            <tr>
              <td class="lyrics">Let it </td>
              <td class="lyrics">be, </td>
              <td class="lyrics">let it </td>
              <td class="lyrics">be, let it </td>
              <td class="lyrics">be, let it </td>
              <td class="lyrics">be</td>
            </tr>
          </table>
          <table class="row">
            <tr>
              <td class="chord">F</td>
              <td class="annotation">strong</td>
              <td class="chord">Bb</td>
              <td class="chord">C</td>
              <td class="chord">Bb</td>
              <td class="chord">F/A</td>
              <td class="chord">Gm</td>
              <td class="chord">F</td>
            </tr>
            <tr>
              <td class="lyrics">Whisper </td>
              <td class="lyrics">words of </td>
              <td class="lyrics">wis</td>
              <td class="lyrics">dom, let it </td>
              <td class="lyrics">be </td>
              <td class="lyrics"> </td>
              <td class="lyrics"> </td>
              <td class="lyrics"></td>
            </tr>
          </table>
        </div>

        <div class="paragraph chorus">
          <table class="row">
            <tr>
              <td class="comment">Breakdown</td>
            </tr>
          </table>
          <table class="row">
            <tr>
              <td class="chord">Gm</td>
              <td class="chord">Ab</td>
              <td class="chord">Eb</td>
              <td class="chord">Bb</td>
            </tr>
            <tr>
              <td class="lyrics">Whisper words of </td>
              <td class="lyrics">wisdom, let it </td>
              <td class="lyrics">be </td>
              <td class="lyrics"></td>
            </tr>
          </table>
        </div>

        <div class="paragraph chorus">
          <table class="row">
            <tr>
<<<<<<< HEAD
              <td>
=======
              <td class="label-wrapper">
>>>>>>> 14d2055e
                <h3 class="label">Chorus 2</h3>
              </td>
            </tr>
          </table>
          <table class="row">
            <tr>
              <td class="chord">Bb</td>
              <td class="chord">Ab</td>
              <td class="chord">Eb</td>
              <td class="chord">Bb</td>
            </tr>
            <tr>
              <td class="lyrics">Whisper words of </td>
              <td class="lyrics">wisdom, let it </td>
              <td class="lyrics">be </td>
              <td class="lyrics"></td>
            </tr>
          </table>
        </div>

        <div class="paragraph solo">
          <table class="row">
            <tr>
<<<<<<< HEAD
              <td>
=======
              <td class="label-wrapper">
>>>>>>> 14d2055e
                <h3 class="label">Solo 1</h3>
              </td>
            </tr>
          </table>
          <table class="row">
            <tr>
              <td class="chord">Bb</td>
            </tr>
            <tr>
              <td class="lyrics">Solo line 1</td>
            </tr>
          </table>
          <table class="row">
            <tr>
              <td class="chord">Eb</td>
            </tr>
            <tr>
              <td class="lyrics">Solo line 2</td>
            </tr>
          </table>
        </div>

        <div class="paragraph tab">
          <table class="row">
            <tr>
<<<<<<< HEAD
              <td>
=======
              <td class="label-wrapper">
>>>>>>> 14d2055e
                <h3 class="label">Tab 1</h3>
              </td>
            </tr>
          </table>

          <table class="literal">
            <tr>
              <td class="contents">
                Tab line 1<br>
                Tab line 2
              </td>
            </tr>
          </table>
        </div>

        <div class="paragraph abc">
          <table class="row">
            <tr>
<<<<<<< HEAD
              <td>
=======
              <td class="label-wrapper">
>>>>>>> 14d2055e
                <h3 class="label">ABC 1</h3>
              </td>
            </tr>
          </table>

          <table class="literal">
            <tr>
              <td class="contents">
                ABC line 1<br>
                ABC line 2
              </td>
            </tr>
          </table>
        </div>

        <div class="paragraph ly">
          <table class="row">
            <tr>
<<<<<<< HEAD
              <td>
=======
              <td class="label-wrapper">
>>>>>>> 14d2055e
                <h3 class="label">LY 1</h3>
              </td>
            </tr>
          </table>

          <table class="literal">
            <tr>
              <td class="contents">
                LY line 1<br>
                LY line 2</td>
              </tr>
            </table>
          </div>

          <div class="paragraph bridge">
            <table class="row">
              <tr>
                <td class="label-wrapper">
                  <h3 class="label">Bridge 1</h3>
                </td>
              </tr>
            </table>
            <table class="row">
              <tr>
                <td class="lyrics">Bridge line</td>
              </tr>
            </table>
          </div>

          <div class="paragraph grid">
            <table class="row">
              <tr>
<<<<<<< HEAD
                <td>
=======
                <td class="label-wrapper">
>>>>>>> 14d2055e
                  <h3 class="label">Grid 1</h3>
                </td>
              </tr>
            </table>

            <table class="literal">
              <tr>
                <td class="contents">
                  Grid line 1<br>
                  Grid line 2
                </td>
              </tr>
            </table>
          </div>
      </div>
    `);

    expect(new HtmlTableFormatter({ key: 'Eb' }).format(exampleSongSymbol)).toEqual(expectedChordSheet);
  });

  it('correctly renders blank lines', () => {
    const song = createSongFromAst([
      [chordLyricsPair('C', 'Whisper words of wisdom')],
      [],
      [],
    ]);

    expect(song.bodyParagraphs).toHaveLength(3);

    const expectedOutput = html`
      <div class="chord-sheet">
        <div class="paragraph">
          <table class="row">
            <tr>
              <td class="chord">C</td>
            </tr>
            <tr>
              <td class="lyrics">Whisper words of wisdom</td>
            </tr>
          </table>
        </div>
        <div class="paragraph"></div>
        <div class="paragraph"></div>
      </div>
    `;

    const output = new HtmlTableFormatter().format(song);
    expect(output).toEqual(expectedOutput);
  });

  it('does not render empty section labels', () => {
    const song = createSongFromAst([
      ...section('tab', '', {}, 'Line 1\nLine 2'),
    ]);

    const expectedOutput = html`
      <div class="chord-sheet">
        <div class="paragraph tab">
          <table class="literal">
            <tr>
              <td class="contents">
                Line 1<br>
                Line 2
              </td>
            </tr>
          </table>
        </div>
      </div>
    `;

    expect(new HtmlTableFormatter().format(song)).toEqual(expectedOutput);
  });

  describe('with option useUnicodeModifiers:true', () => {
    it('replaces # with unicode sharp', () => {
      const songWithSharps = createSongFromAst([
        [
          chordLyricsPair('C#', 'Whisper words of wisdom'),
        ],

        [],

        [
          chordLyricsPair('A#m', 'Whisper words of wisdom'),
        ],
      ]);

      const expectedChordSheet = stripHTML(`
        <div class="chord-sheet">
          <div class="paragraph">
            <table class="row">
              <tr>
                <td class="chord">C♯</td>
              </tr>
              <tr>
                <td class="lyrics">Whisper words of wisdom</td>
              </tr>
            </table>
          </div>
          <div class="paragraph">
            <table class="row">
              <tr>
                <td class="chord">A♯m</td>
              </tr>
              <tr>
                <td class="lyrics">Whisper words of wisdom</td>
              </tr>
            </table>
          </div>
        </div>
      `);

      const formatter = new HtmlTableFormatter({ renderBlankLines: false, useUnicodeModifiers: true });

      expect(formatter.format(songWithSharps)).toEqual(expectedChordSheet);
    });

    it('can skip chord normalization', () => {
      const songWithSus2 = createSongFromAst([
        [chordLyricsPair('Asus2', 'Let it be')],
      ]);

      const expectedHTML = stripHTML(`
        <div class="chord-sheet">
          <div class="paragraph">
            <table class="row">
              <tr>
                <td class="chord">Asus2</td>
              </tr>
              <tr>
                <td class="lyrics">Let it be</td>
              </tr>
            </table>
          </div>
        </div>
      `);

      const formatted = new HtmlTableFormatter({ normalizeChords: false }).format(songWithSus2);

      expect(formatted).toEqual(expectedHTML);
    });
  });

  describe('delegates', () => {
    [ABC, GRID, LILYPOND, TAB].forEach((type) => {
      describe(`for ${type}`, () => {
        it('uses a configured delegate', () => {
          const song = createSongFromAst([
            ...section(type as ContentType, `${type} section`, {}, `${type} line 1\n${type} line 2`),
          ]);

          const configuration = {
            delegates: {
              [type]: (content: string) => content.toUpperCase(),
            },
          };

          const expectedOutput = html`
            <div class="chord-sheet">
              <div class="paragraph ${type}">
                <table class="row">
                  <tr>
<<<<<<< HEAD
                    <td>
=======
                    <td class="label-wrapper">
>>>>>>> 14d2055e
                      <h3 class="label">${type} section</h3>
                    </td>
                  </tr>
                </table>

                <table class="literal">
                  <tr>
                    <td class="contents">
                      ${type.toUpperCase()} LINE 1<br>
                      ${type.toUpperCase()} LINE 2
                    </td>
                  </tr>
                </table>
              </div>
            </div>
          `;

          expect(new HtmlTableFormatter(configuration).format(song)).toEqual(expectedOutput);
        });

        it('defaults to the default delegate', () => {
          const song = createSongFromAst([
            ...section(type as ContentType, `${type} section`, {}, `${type} line 1\n${type} line 2`),
          ]);

          const configuration = {};

          const expectedOutput = html`
            <div class="chord-sheet">
              <div class="paragraph ${type}">
                <table class="row">
                  <tr>
<<<<<<< HEAD
                    <td>
=======
                    <td class="label-wrapper">
>>>>>>> 14d2055e
                      <h3 class="label">${type} section</h3>
                    </td>
                  </tr>
                </table>

                <table class="literal">
                  <tr>
                    <td class="contents">
                      ${type} line 1<br>
                      ${type} line 2
                    </td>
                  </tr>
                </table>
              </div>
            </div>
          `;

          expect(new HtmlTableFormatter(configuration).format(song)).toEqual(expectedOutput);
        });
      });
    });
  });
});<|MERGE_RESOLUTION|>--- conflicted
+++ resolved
@@ -109,11 +109,7 @@
         <div class="paragraph chorus">
           <table class="row">
             <tr>
-<<<<<<< HEAD
-              <td>
-=======
-              <td class="label-wrapper">
->>>>>>> 14d2055e
+              <td class="label-wrapper">
                 <h3 class="label">Chorus 2</h3>
               </td>
             </tr>
@@ -137,11 +133,7 @@
         <div class="paragraph solo">
           <table class="row">
             <tr>
-<<<<<<< HEAD
-              <td>
-=======
-              <td class="label-wrapper">
->>>>>>> 14d2055e
+              <td class="label-wrapper">
                 <h3 class="label">Solo 1</h3>
               </td>
             </tr>
@@ -167,11 +159,7 @@
         <div class="paragraph tab">
           <table class="row">
             <tr>
-<<<<<<< HEAD
-              <td>
-=======
-              <td class="label-wrapper">
->>>>>>> 14d2055e
+              <td class="label-wrapper">
                 <h3 class="label">Tab 1</h3>
               </td>
             </tr>
@@ -190,11 +178,7 @@
         <div class="paragraph abc">
           <table class="row">
             <tr>
-<<<<<<< HEAD
-              <td>
-=======
-              <td class="label-wrapper">
->>>>>>> 14d2055e
+              <td class="label-wrapper">
                 <h3 class="label">ABC 1</h3>
               </td>
             </tr>
@@ -213,11 +197,7 @@
         <div class="paragraph ly">
           <table class="row">
             <tr>
-<<<<<<< HEAD
-              <td>
-=======
-              <td class="label-wrapper">
->>>>>>> 14d2055e
+              <td class="label-wrapper">
                 <h3 class="label">LY 1</h3>
               </td>
             </tr>
@@ -251,11 +231,7 @@
       <div class="paragraph grid">
         <table class="row">
           <tr>
-<<<<<<< HEAD
-            <td>
-=======
             <td class="label-wrapper">
->>>>>>> 14d2055e
               <h3 class="label">Grid 1</h3>
             </td>
           </tr>
@@ -361,11 +337,7 @@
         <div class="paragraph chorus">
           <table class="row">
             <tr>
-<<<<<<< HEAD
-              <td>
-=======
-              <td class="label-wrapper">
->>>>>>> 14d2055e
+              <td class="label-wrapper">
                 <h3 class="label">Chorus 2</h3>
               </td>
             </tr>
@@ -389,11 +361,7 @@
         <div class="paragraph solo">
           <table class="row">
             <tr>
-<<<<<<< HEAD
-              <td>
-=======
-              <td class="label-wrapper">
->>>>>>> 14d2055e
+              <td class="label-wrapper">
                 <h3 class="label">Solo 1</h3>
               </td>
             </tr>
@@ -419,11 +387,7 @@
         <div class="paragraph tab">
           <table class="row">
             <tr>
-<<<<<<< HEAD
-              <td>
-=======
-              <td class="label-wrapper">
->>>>>>> 14d2055e
+              <td class="label-wrapper">
                 <h3 class="label">Tab 1</h3>
               </td>
             </tr>
@@ -442,11 +406,7 @@
         <div class="paragraph abc">
           <table class="row">
             <tr>
-<<<<<<< HEAD
-              <td>
-=======
-              <td class="label-wrapper">
->>>>>>> 14d2055e
+              <td class="label-wrapper">
                 <h3 class="label">ABC 1</h3>
               </td>
             </tr>
@@ -465,11 +425,7 @@
         <div class="paragraph ly">
           <table class="row">
             <tr>
-<<<<<<< HEAD
-              <td>
-=======
-              <td class="label-wrapper">
->>>>>>> 14d2055e
+              <td class="label-wrapper">
                 <h3 class="label">LY 1</h3>
               </td>
             </tr>
@@ -503,11 +459,7 @@
         <div class="paragraph grid">
           <table class="row">
             <tr>
-<<<<<<< HEAD
-              <td>
-=======
-              <td class="label-wrapper">
->>>>>>> 14d2055e
+              <td class="label-wrapper">
                 <h3 class="label">Grid 1</h3>
               </td>
             </tr>
@@ -829,13 +781,6 @@
         font-size: 1.5em;
       }
 
-<<<<<<< HEAD
-      h2 {
-        font-size: 1.1em;
-      }
-
-      table {
-=======
       .subtitle {
         font-size: 1.1em;
       }
@@ -843,14 +788,10 @@
       .row,
       .line,
       .literal {
->>>>>>> 14d2055e
         border-spacing: 0;
         color: inherit;
       }
 
-<<<<<<< HEAD
-      td {
-=======
       .annotation,
       .chord,
       .comment,
@@ -858,7 +799,6 @@
       .label-wrapper,
       .literal,
       .lyrics {
->>>>>>> 14d2055e
         padding: 3px 0;
       }
 
@@ -879,61 +819,18 @@
       .someScope .title {
         font-size: 1.5em;
       }
-<<<<<<< HEAD
-
-      .someScope h2 {
+
+      .someScope .subtitle {
         font-size: 1.1em;
       }
 
-      .someScope table {
+      .someScope .row,
+      .someScope .line,
+      .someScope .literal {
         border-spacing: 0;
         color: inherit;
       }
 
-      .someScope td {
-        padding: 3px 0;
-      }
-
-      .someScope .chord:not(:last-child) {
-        padding-right: 10px;
-      }
-
-      .someScope .paragraph {
-        margin-bottom: 1em;
-      }`;
-
-    const actualCss = new HtmlTableFormatter().cssString('.someScope');
-    expect(actualCss).toEqual(expectedCss);
-  });
-
-  it('generates a scoped CSS string from the exposed function', () => {
-    const expectedCss = heredoc`
-      .someScope h1 {
-        font-size: 1.5em;
-      }
-
-      .someScope h2 {
-        font-size: 1.1em;
-      }
-
-      .someScope table {
-=======
-
-      .someScope .subtitle {
-        font-size: 1.1em;
-      }
-
-      .someScope .row,
-      .someScope .line,
-      .someScope .literal {
->>>>>>> 14d2055e
-        border-spacing: 0;
-        color: inherit;
-      }
-
-<<<<<<< HEAD
-      .someScope td {
-=======
       .someScope .annotation,
       .someScope .chord,
       .someScope .comment,
@@ -941,7 +838,6 @@
       .someScope .label-wrapper,
       .someScope .literal,
       .someScope .lyrics {
->>>>>>> 14d2055e
         padding: 3px 0;
       }
 
@@ -1146,11 +1042,7 @@
         <div class="paragraph chorus">
           <table class="row">
             <tr>
-<<<<<<< HEAD
-              <td>
-=======
-              <td class="label-wrapper">
->>>>>>> 14d2055e
+              <td class="label-wrapper">
                 <h3 class="label">Chorus 2</h3>
               </td>
             </tr>
@@ -1174,11 +1066,7 @@
         <div class="paragraph solo">
           <table class="row">
             <tr>
-<<<<<<< HEAD
-              <td>
-=======
-              <td class="label-wrapper">
->>>>>>> 14d2055e
+              <td class="label-wrapper">
                 <h3 class="label">Solo 1</h3>
               </td>
             </tr>
@@ -1204,11 +1092,7 @@
         <div class="paragraph tab">
           <table class="row">
             <tr>
-<<<<<<< HEAD
-              <td>
-=======
-              <td class="label-wrapper">
->>>>>>> 14d2055e
+              <td class="label-wrapper">
                 <h3 class="label">Tab 1</h3>
               </td>
             </tr>
@@ -1227,11 +1111,7 @@
         <div class="paragraph abc">
           <table class="row">
             <tr>
-<<<<<<< HEAD
-              <td>
-=======
-              <td class="label-wrapper">
->>>>>>> 14d2055e
+              <td class="label-wrapper">
                 <h3 class="label">ABC 1</h3>
               </td>
             </tr>
@@ -1250,11 +1130,7 @@
         <div class="paragraph ly">
           <table class="row">
             <tr>
-<<<<<<< HEAD
-              <td>
-=======
-              <td class="label-wrapper">
->>>>>>> 14d2055e
+              <td class="label-wrapper">
                 <h3 class="label">LY 1</h3>
               </td>
             </tr>
@@ -1287,11 +1163,7 @@
           <div class="paragraph grid">
             <table class="row">
               <tr>
-<<<<<<< HEAD
-                <td>
-=======
                 <td class="label-wrapper">
->>>>>>> 14d2055e
                   <h3 class="label">Grid 1</h3>
                 </td>
               </tr>
@@ -1454,11 +1326,7 @@
               <div class="paragraph ${type}">
                 <table class="row">
                   <tr>
-<<<<<<< HEAD
-                    <td>
-=======
                     <td class="label-wrapper">
->>>>>>> 14d2055e
                       <h3 class="label">${type} section</h3>
                     </td>
                   </tr>
@@ -1491,11 +1359,7 @@
               <div class="paragraph ${type}">
                 <table class="row">
                   <tr>
-<<<<<<< HEAD
-                    <td>
-=======
                     <td class="label-wrapper">
->>>>>>> 14d2055e
                       <h3 class="label">${type} section</h3>
                     </td>
                   </tr>

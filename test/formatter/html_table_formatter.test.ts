--- conflicted
+++ resolved
@@ -1,11 +1,7 @@
 import { HtmlTableFormatter } from '../../src';
 import '../matchers';
 import song from '../fixtures/song';
-<<<<<<< HEAD
-import { htmlTableDefaultCss, scopedCss } from '../../src/formatter/html_table_formatter';
-=======
 import { scopedCss } from '../../src/formatter/html_table_formatter';
->>>>>>> adbee05d
 import { stripHTML } from '../../src/template_helpers';
 import ChordSheetSerializer from '../../src/chord_sheet_serializer';
 
@@ -236,11 +232,6 @@
   it('generates a CSS object', () => {
     const { cssObject } = new HtmlTableFormatter();
     expect(typeof cssObject).toEqual('object');
-  });
-
-<<<<<<< HEAD
-  it('exposes a CSS object', () => {
-    expect(typeof htmlTableDefaultCss).toEqual('object');
   });
 
   it('applies the correct normalization when a capo is active', () => {
@@ -374,139 +365,6 @@
     expect(new HtmlTableFormatter({ key: 'Eb' }).format(song)).toEqual(expectedChordSheet);
   });
 
-=======
->>>>>>> adbee05d
-  it('applies the correct normalization when a capo is active', () => {
-    const songWithCapo = new ChordSheetSerializer().deserialize({
-      type: 'chordSheet',
-      lines: [
-        {
-          type: 'line',
-          items: [{ type: 'tag', name: 'key', value: 'F' }],
-        },
-        {
-          type: 'line',
-          items: [{ type: 'tag', name: 'capo', value: '1' }],
-        },
-        {
-          type: 'line',
-          items: [
-            { type: 'chordLyricsPair', chords: '', lyrics: 'My ' },
-            { type: 'chordLyricsPair', chords: 'Dm7', lyrics: 'heart has always ' },
-            { type: 'chordLyricsPair', chords: 'C/E', lyrics: 'longed for something ' },
-            { type: 'chordLyricsPair', chords: 'F', lyrics: 'more' },
-          ],
-        },
-      ],
-    });
-
-    const expectedChordSheet = stripHTML(`
-      <div class="chord-sheet">
-        <div class="paragraph">
-          <table class="row">
-            <tr>
-              <td class="chord"></td>
-              <td class="chord">C#m7</td>
-              <td class="chord">B/D#</td>
-              <td class="chord">E</td>
-            </tr>
-            <tr>
-              <td class="lyrics">My </td>
-              <td class="lyrics">heart has always </td>
-              <td class="lyrics">longed for something </td>
-              <td class="lyrics">more</td>
-            </tr>
-          </table>
-        </div>
-      </div>
-    `);
-
-    expect(new HtmlTableFormatter().format(songWithCapo)).toEqual(expectedChordSheet);
-  });
-
-  it('can render in a different key', () => {
-    const expectedChordSheet = stripHTML(`
-      <h1>Let it be</h1>
-      <h2>ChordSheetJS example version</h2>
-      <div class="chord-sheet">
-        <div class="paragraph">
-          <table class="row">
-            <tr>
-              <td class="lyrics">Written by: </td>
-              <td class="lyrics">John Lennon,Paul McCartney</td>
-            </tr>
-          </table>
-        </div>
-        <div class="paragraph verse">
-          <table class="row">
-            <tr>
-              <td><h3 class="label">Verse 1</h3></td>
-            </tr>
-          </table>
-          <table class="row">
-            <tr>
-              <td class="chord"></td>
-              <td class="chord">Cm</td>
-              <td class="chord">Eb/Bb</td>
-              <td class="chord">Ab</td>
-              <td class="chord">Eb</td>
-            </tr>
-            <tr>
-              <td class="lyrics">Let it </td>
-              <td class="lyrics">be, let it </td>
-              <td class="lyrics">be, let it </td>
-              <td class="lyrics">be, let it </td>
-              <td class="lyrics">be</td>
-            </tr>
-          </table>
-          <table class="row">
-            <tr>
-              <td class="chord">F</td>
-              <td class="chord">Bb</td>
-              <td class="chord">C</td>
-              <td class="chord">Bb</td>
-              <td class="chord">F/A</td>
-              <td class="chord">Gm</td>
-              <td class="chord">F</td>
-            </tr>
-            <tr>
-              <td class="lyrics">Whisper words of </td>
-              <td class="lyrics">wis</td>
-              <td class="lyrics">dom, let it </td>
-              <td class="lyrics">be </td>
-              <td class="lyrics"> </td>
-              <td class="lyrics"> </td>
-              <td class="lyrics"></td>
-            </tr>
-          </table>
-        </div>
-        <div class="paragraph chorus">
-          <table class="row">
-            <tr>
-              <td class="comment">Breakdown</td>
-            </tr>
-          </table>
-          <table class="row">
-            <tr>
-              <td class="chord">Gm</td>
-              <td class="chord">Ab</td>
-              <td class="chord">Eb</td>
-              <td class="chord">Bb</td>
-            </tr>
-            <tr>
-              <td class="lyrics">Whisper words of </td>
-              <td class="lyrics">wisdom, let it </td>
-              <td class="lyrics">be </td>
-              <td class="lyrics"></td>
-            </tr>
-          </table>
-        </div>
-      </div>
-    `);
-
-    expect(new HtmlTableFormatter({ key: 'Eb' }).format(song)).toEqual(expectedChordSheet);
-  });
-
   describe('with option useUnicodeModifiers:true', () => {
     it('replaces # with unicode sharp', () => {
       const songWithSharps = createSongFromAst([

import { HtmlDivFormatter } from '../../src';
import '../matchers';
import song from '../fixtures/song';
import { createChordLyricsPair, createSong } from '../utilities';
<<<<<<< HEAD
import { defaultCssHtmlDiv, scopedCss } from '../../src/formatter/html_div_formatter';
=======
import { defaultCss, scopedCss } from '../../src/formatter/html_div_formatter';
import { stripHTML } from '../../src/template_helpers';
>>>>>>> 039aa11a

describe('HtmlDivFormatter', () => {
  it('formats a song to a html chord sheet correctly', () => {
    const formatter = new HtmlDivFormatter();

    const expectedChordSheet = stripHTML(`
      <h1>Let it be</h1>
      <h2>ChordSheetJS example version</h2>
      <div class="chord-sheet">
        <div class="paragraph">
          <div class="row">
            <div class="column">
              <div class="chord"></div>
              <div class="lyrics">Written by: </div>
            </div>
            <div class="column">
              <div class="chord"></div>
              <div class="lyrics">John Lennon,Paul McCartney</div>
            </div>
          </div>
        </div>
        <div class="paragraph verse">
          <div class="row">
            <h3 class="label">Verse 1</h3>
          </div>
          <div class="row">
            <div class="column">
              <div class="chord"></div>
              <div class="lyrics">Let it </div>
            </div>
            <div class="column">
              <div class="chord">Am</div>
              <div class="lyrics">be, let it </div>
            </div>
            <div class="column">
              <div class="chord">C/G</div>
              <div class="lyrics">be, let it </div>
            </div>
            <div class="column">
              <div class="chord">F</div>
              <div class="lyrics">be, let it </div>
            </div>
            <div class="column">
              <div class="chord">C</div>
              <div class="lyrics">be</div>
            </div>
          </div>
          <div class="row">
            <div class="column">
              <div class="chord">D</div>
              <div class="lyrics">Whisper words of </div>
            </div>
            <div class="column">
              <div class="chord">G</div>
              <div class="lyrics">wis</div>
            </div>
            <div class="column">
              <div class="chord">A</div>
              <div class="lyrics">dom, let it </div>
            </div>
            <div class="column">
              <div class="chord">G</div>
              <div class="lyrics">be </div>
            </div>
            <div class="column">
              <div class="chord">D/F#</div>
              <div class="lyrics"> </div>
            </div>
            <div class="column">
              <div class="chord">Em</div>
              <div class="lyrics"> </div>
            </div>
            <div class="column">
              <div class="chord">D</div>
              <div class="lyrics"></div>
            </div>
          </div>
        </div>
        <div class="paragraph chorus">
          <div class="row">
            <div class="comment">Breakdown</div>
          </div>
          <div class="row">
            <div class="column">
              <div class="chord">Em</div>
              <div class="lyrics">Whisper words of </div>
            </div>
            <div class="column">
              <div class="chord">F</div>
              <div class="lyrics">wisdom, let it </div>
            </div>
            <div class="column">
              <div class="chord">C</div>
              <div class="lyrics">be </div>
            </div>
            <div class="column">
              <div class="chord">G</div>
              <div class="lyrics"></div>
            </div>
          </div>
        </div>
      </div>
    `);

    expect(formatter.format(song)).toEqual(expectedChordSheet);
  });

  describe('with option renderBlankLines:false', () => {
    it('does not include HTML for blank lines', () => {
      const songWithBlankLine = createSong([
        [
          createChordLyricsPair('C', 'Whisper words of wisdom'),
        ],

        [],

        [
          createChordLyricsPair('Am', 'Whisper words of wisdom'),
        ],
      ]);

      const expectedChordSheet = stripHTML(`
        <div class="chord-sheet">
          <div class="paragraph">
            <div class="row">
              <div class="column">
                <div class="chord">C</div>
                <div class="lyrics">Whisper words of wisdom</div>
              </div>
            </div>
          </div>
          <div class="paragraph">
            <div class="row">
              <div class="column">
                <div class="chord">Am</div>
                <div class="lyrics">Whisper words of wisdom</div>
              </div>
            </div>
          </div>
        </div>
      `);

      const formatter = new HtmlDivFormatter({ renderBlankLines: false });

      expect(formatter.format(songWithBlankLine)).toEqual(expectedChordSheet);
    });
  });

  it('generates a CSS string', () => {
    const expectedCss = `
.chord:not(:last-child) {
  padding-right: 10px;
}

.paragraph {
  margin-bottom: 1em;
}

.row {
  display: flex;
}

.chord:after {
  content: '\\200b';
}

.lyrics:after {
  content: '\\200b';
}`.substring(1);

    const actualCss = new HtmlDivFormatter().cssString();
    expect(actualCss).toEqual(expectedCss);
  });

  it('generates a scoped CSS string with the instance method', () => {
    const expectedCss = `
.someScope .chord:not(:last-child) {
  padding-right: 10px;
}

.someScope .paragraph {
  margin-bottom: 1em;
}

.someScope .row {
  display: flex;
}

.someScope .chord:after {
  content: '\\200b';
}

.someScope .lyrics:after {
  content: '\\200b';
}`.substring(1);

    const actualCss = new HtmlDivFormatter().cssString('.someScope');
    expect(actualCss).toEqual(expectedCss);
  });

  it('generates a scoped CSS string with the exposed function', () => {
    const expectedCss = `
.someScope .chord:not(:last-child) {
  padding-right: 10px;
}

.someScope .paragraph {
  margin-bottom: 1em;
}

.someScope .row {
  display: flex;
}

.someScope .chord:after {
  content: '\\200b';
}

.someScope .lyrics:after {
  content: '\\200b';
}`.substring(1);

    const actualCss = scopedCss('.someScope');
    expect(actualCss).toEqual(expectedCss);
  });

  it('generates a CSS object', () => {
    const { cssObject } = new HtmlDivFormatter();
    expect(typeof cssObject).toEqual('object');
  });

  it('exposes the CSS object', () => {
<<<<<<< HEAD
    expect(typeof defaultCssHtmlDiv).toEqual('object');
=======
    expect(typeof defaultCss).toEqual('object');
>>>>>>> 039aa11a
  });
});<|MERGE_RESOLUTION|>--- conflicted
+++ resolved
@@ -2,12 +2,8 @@
 import '../matchers';
 import song from '../fixtures/song';
 import { createChordLyricsPair, createSong } from '../utilities';
-<<<<<<< HEAD
-import { defaultCssHtmlDiv, scopedCss } from '../../src/formatter/html_div_formatter';
-=======
 import { defaultCss, scopedCss } from '../../src/formatter/html_div_formatter';
 import { stripHTML } from '../../src/template_helpers';
->>>>>>> 039aa11a
 
 describe('HtmlDivFormatter', () => {
   it('formats a song to a html chord sheet correctly', () => {
@@ -240,10 +236,6 @@
   });
 
   it('exposes the CSS object', () => {
-<<<<<<< HEAD
-    expect(typeof defaultCssHtmlDiv).toEqual('object');
-=======
     expect(typeof defaultCss).toEqual('object');
->>>>>>> 039aa11a
   });
 });
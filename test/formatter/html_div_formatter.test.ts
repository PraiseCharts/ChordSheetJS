--- conflicted
+++ resolved
@@ -1,11 +1,7 @@
 import { HtmlDivFormatter } from '../../src';
 import '../matchers';
 import song from '../fixtures/song';
-<<<<<<< HEAD
-import { htmlDivDefaultCss, scopedCss } from '../../src/formatter/html_div_formatter';
-=======
 import { scopedCss } from '../../src/formatter/html_div_formatter';
->>>>>>> adbee05d
 import { stripHTML } from '../../src/template_helpers';
 import ChordSheetSerializer from '../../src/chord_sheet_serializer';
 
@@ -237,11 +233,6 @@
   it('generates a CSS object', () => {
     const { cssObject } = new HtmlDivFormatter();
     expect(typeof cssObject).toEqual('object');
-  });
-
-<<<<<<< HEAD
-  it('exposes the CSS object', () => {
-    expect(typeof htmlDivDefaultCss).toEqual('object');
   });
 
   it('applies the correct normalization when a capo is active', () => {
@@ -399,163 +390,6 @@
     expect(new HtmlDivFormatter({ key: 'Eb' }).format(song)).toEqual(expectedChordSheet);
   });
 
-=======
->>>>>>> adbee05d
-  it('applies the correct normalization when a capo is active', () => {
-    const songWithCapo = new ChordSheetSerializer().deserialize({
-      type: 'chordSheet',
-      lines: [
-        {
-          type: 'line',
-          items: [{ type: 'tag', name: 'key', value: 'F' }],
-        },
-        {
-          type: 'line',
-          items: [{ type: 'tag', name: 'capo', value: '1' }],
-        },
-        {
-          type: 'line',
-          items: [
-            { type: 'chordLyricsPair', chords: '', lyrics: 'My ' },
-            { type: 'chordLyricsPair', chords: 'Dm7', lyrics: 'heart has always ' },
-            { type: 'chordLyricsPair', chords: 'C/E', lyrics: 'longed for something ' },
-            { type: 'chordLyricsPair', chords: 'F', lyrics: 'more' },
-          ],
-        },
-      ],
-    });
-
-    const expectedChordSheet = stripHTML(`
-      <div class="chord-sheet">
-        <div class="paragraph">
-          <div class="row">
-            <div class="column">
-              <div class="chord"></div>
-              <div class="lyrics">My </div>
-            </div>
-            <div class="column">
-              <div class="chord">C#m7</div>
-              <div class="lyrics">heart has always </div>
-            </div>
-            <div class="column">
-              <div class="chord">B/D#</div>
-              <div class="lyrics">longed for something </div>
-            </div>
-            <div class="column">
-              <div class="chord">E</div>
-              <div class="lyrics">more</div>
-            </div>
-          </div>
-        </div>
-      </div>
-    `);
-
-    expect(new HtmlDivFormatter().format(songWithCapo)).toEqual(expectedChordSheet);
-  });
-
-  it('can render in a different key', () => {
-    const expectedChordSheet = stripHTML(`
-      <h1>Let it be</h1>
-      <h2>ChordSheetJS example version</h2>
-      <div class="chord-sheet">
-        <div class="paragraph">
-          <div class="row">
-            <div class="column">
-              <div class="chord"></div>
-              <div class="lyrics">Written by: </div>
-            </div>
-            <div class="column">
-              <div class="chord"></div>
-              <div class="lyrics">John Lennon,Paul McCartney</div>
-            </div>
-          </div>
-        </div>
-        <div class="paragraph verse">
-          <div class="row">
-            <h3 class="label">Verse 1</h3>
-          </div>
-          <div class="row">
-            <div class="column">
-              <div class="chord"></div>
-              <div class="lyrics">Let it </div>
-            </div>
-            <div class="column">
-              <div class="chord">Cm</div>
-              <div class="lyrics">be, let it </div>
-            </div>
-            <div class="column">
-              <div class="chord">Eb/Bb</div>
-              <div class="lyrics">be, let it </div>
-            </div>
-            <div class="column">
-              <div class="chord">Ab</div>
-              <div class="lyrics">be, let it </div>
-            </div>
-            <div class="column">
-              <div class="chord">Eb</div>
-              <div class="lyrics">be</div>
-            </div>
-          </div>
-          <div class="row">
-            <div class="column">
-              <div class="chord">F</div>
-              <div class="lyrics">Whisper words of </div>
-            </div>
-            <div class="column">
-              <div class="chord">Bb</div>
-              <div class="lyrics">wis</div>
-            </div>
-            <div class="column">
-              <div class="chord">C</div>
-              <div class="lyrics">dom, let it </div>
-            </div>
-            <div class="column">
-              <div class="chord">Bb</div>
-              <div class="lyrics">be </div>
-            </div>
-            <div class="column">
-              <div class="chord">F/A</div>
-              <div class="lyrics"> </div>
-            </div>
-            <div class="column">
-              <div class="chord">Gm</div>
-              <div class="lyrics"> </div>
-            </div>
-            <div class="column">
-              <div class="chord">F</div>
-              <div class="lyrics"></div>
-            </div>
-          </div>
-        </div>
-        <div class="paragraph chorus">
-          <div class="row">
-            <div class="comment">Breakdown</div>
-          </div>
-          <div class="row">
-            <div class="column">
-              <div class="chord">Gm</div>
-              <div class="lyrics">Whisper words of </div>
-            </div>
-            <div class="column">
-              <div class="chord">Ab</div>
-              <div class="lyrics">wisdom, let it </div>
-            </div>
-            <div class="column">
-              <div class="chord">Eb</div>
-              <div class="lyrics">be </div>
-            </div>
-            <div class="column">
-              <div class="chord">Bb</div>
-              <div class="lyrics"></div>
-            </div>
-          </div>
-        </div>
-      </div>
-    `);
-
-    expect(new HtmlDivFormatter({ key: 'Eb' }).format(song)).toEqual(expectedChordSheet);
-  });
-
   describe('with option useUnicodeModifiers:true', () => {
     it('replaces b with unicode flat', () => {
       const songWithFlats = createSongFromAst([

import Song from '../src/chord_sheet/song';
import { createLine } from './utilities';
<<<<<<< HEAD
import { renderChord, testSelector, stringSplitReplace } from '../src/helpers';
import Key from '../src/key';
import Metadata from '../src/chord_sheet/metadata';
import Configuration from '../src/formatter/configuration/configuration';
=======
import { renderChord, testSelector } from '../src/helpers';
import Key from '../src/key';
import Metadata from '../src/chord_sheet/metadata';
import { configure } from '../src/formatter/configuration';
>>>>>>> 14d2055e

describe('renderChord', () => {
  it('correctly normalizes when a capo is set and decapo is enabled', () => {
    const line = createLine();
    const song = new Song();
    song.setMetadata('key', 'F');
    song.setMetadata('capo', '1');

    expect(renderChord('Dm7', line, song, { decapo: true })).toEqual('C#m7');
  });

  it('does not normalize for capo when decapo is disabled', () => {
    const line = createLine();
    const song = new Song();
    song.setMetadata('key', 'F');
    song.setMetadata('capo', '1');

    expect(renderChord('Dm7', line, song, { decapo: false })).toEqual('Dm7');
  });

  it('can render in a different key', () => {
    const line = createLine();
    const song = new Song();
    song.setMetadata('key', 'F');

    expect(renderChord('Dm7', line, song, { renderKey: Key.parse('B') })).toEqual('G#m7');
  });

  it('can render a chord with a unicode modifier', () => {
    const line = createLine();
    const song = new Song();
    song.setMetadata('key', 'F');

    expect(renderChord('Dm7', line, song, { renderKey: Key.parse('B'), useUnicodeModifier: true })).toEqual('G♯m7');
  });
});

<<<<<<< HEAD
describe('stringSplitReplace', () => {
  it('should replace all instances of a match', () => {
    const testString = 'I am a barber';

    const result =
      stringSplitReplace(
        testString,
        'a',
        (_match) => 'BREAK',
      );

    expect(result).toEqual(['I ', 'BREAK', 'm ', 'BREAK', ' b', 'BREAK', 'rber']);
  });

  it('should replace all instances of a match and the rest of the string', () => {
    const testString = 'ai am a barber';

    const result =
      stringSplitReplace(
        testString,
        'a',
        (_match) => 'BREAK',
        (match) => match.toUpperCase(),
      );

    expect(result).toEqual(['BREAK', 'I ', 'BREAK', 'M ', 'BREAK', ' B', 'BREAK', 'RBER']);
  });
});

describe('testSelector', () => {
  it('returns true when the selector matches the configured instrument type', () => {
    const configuration = new Configuration({ instrument: { type: 'guitar' } });
=======
describe('testSelector', () => {
  it('returns true when the selector matches the configured instrument type', () => {
    const configuration = configure({ instrument: { type: 'guitar' } });
>>>>>>> 14d2055e
    const metadata = new Metadata();

    expect(
      testSelector(
        { selector: 'guitar', isNegated: false },
        { configuration, metadata },
      ),
    ).toEqual(true);
  });

  it('returns false when the selector does not match the configured instrument type', () => {
<<<<<<< HEAD
    const configuration = new Configuration({ instrument: { type: 'guitar' } });
=======
    const configuration = configure({ instrument: { type: 'guitar' } });
>>>>>>> 14d2055e
    const metadata = new Metadata();

    expect(
      testSelector(
        { selector: 'piano', isNegated: false },
        { configuration, metadata },
      ),
    ).toEqual(false);
  });

  it('return true when the selector matches the configured user name', () => {
<<<<<<< HEAD
    const configuration = new Configuration({ user: { name: 'john' } });
=======
    const configuration = configure({ user: { name: 'john' } });
>>>>>>> 14d2055e
    const metadata = new Metadata();

    expect(
      testSelector(
        { selector: 'john', isNegated: false },
        { configuration, metadata },
      ),
    ).toEqual(true);
  });

  it('returns false when the selector does not match the configured user name', () => {
<<<<<<< HEAD
    const configuration = new Configuration({ user: { name: 'john' } });
=======
    const configuration = configure({ user: { name: 'john' } });
>>>>>>> 14d2055e
    const metadata = new Metadata();

    expect(
      testSelector(
        { selector: 'jane', isNegated: false },
        { configuration, metadata },
      ),
    ).toEqual(false);
  });

  it('returns true when the selector matches a truthy metadata value', () => {
<<<<<<< HEAD
    const configuration = new Configuration();
=======
    const configuration = configure({});
>>>>>>> 14d2055e
    const metadata = new Metadata({ 'horns': 'true' });

    expect(
      testSelector(
        { selector: 'horns', isNegated: false },
        { configuration, metadata },
      ),
    ).toEqual(true);
  });

  it('returns false when the selector matches an empty metadata value', () => {
<<<<<<< HEAD
    const configuration = new Configuration();
=======
    const configuration = configure({});
>>>>>>> 14d2055e
    const metadata = new Metadata({ 'horns': '' });

    expect(
      testSelector(
        { selector: 'horns', isNegated: false },
        { configuration, metadata },
      ),
    ).toEqual(false);
  });

  it('returns false when the selector does not match a metadata value', () => {
<<<<<<< HEAD
    const configuration = new Configuration();
=======
    const configuration = configure({});
>>>>>>> 14d2055e
    const metadata = new Metadata();

    expect(
      testSelector(
        { selector: 'horns', isNegated: false },
        { configuration, metadata },
      ),
    ).toEqual(false);
  });

  describe('when negated', () => {
    it('returns false when the selector matches the configured instrument type', () => {
<<<<<<< HEAD
      const configuration = new Configuration({ instrument: { type: 'guitar' } });
=======
      const configuration = configure({ instrument: { type: 'guitar' } });
>>>>>>> 14d2055e
      const metadata = new Metadata();

      expect(
        testSelector(
          { selector: 'guitar', isNegated: true },
          { configuration, metadata },
        ),
      ).toEqual(false);
    });

    it('returns true when the selector does not match the configured instrument type', () => {
<<<<<<< HEAD
      const configuration = new Configuration({ instrument: { type: 'guitar' } });
=======
      const configuration = configure({ instrument: { type: 'guitar' } });
>>>>>>> 14d2055e
      const metadata = new Metadata();

      expect(
        testSelector(
          { selector: 'piano', isNegated: true },
          { configuration, metadata },
        ),
      ).toEqual(true);
    });

    it('returns false when the selector matches the configured user name', () => {
<<<<<<< HEAD
      const configuration = new Configuration({ user: { name: 'john' } });
=======
      const configuration = configure({ user: { name: 'john' } });
>>>>>>> 14d2055e
      const metadata = new Metadata();

      expect(
        testSelector(
          { selector: 'john', isNegated: true },
          { configuration, metadata },
        ),
      ).toEqual(false);
    });

    it('returns true when the selector does not match the configured user name', () => {
<<<<<<< HEAD
      const configuration = new Configuration({ user: { name: 'john' } });
=======
      const configuration = configure({ user: { name: 'john' } });
>>>>>>> 14d2055e
      const metadata = new Metadata();

      expect(
        testSelector(
          { selector: 'jane', isNegated: true },
          { configuration, metadata },
        ),
      ).toEqual(true);
    });

    it('returns false when the selector matches a truthy metadata value', () => {
<<<<<<< HEAD
      const configuration = new Configuration();
=======
      const configuration = configure({});
>>>>>>> 14d2055e
      const metadata = new Metadata({ 'horns': 'true' });

      expect(
        testSelector(
          { selector: 'horns', isNegated: true },
          { configuration, metadata },
        ),
      ).toEqual(false);
    });

    it('returns true when the selector matches an empty metadata value', () => {
<<<<<<< HEAD
      const configuration = new Configuration();
=======
      const configuration = configure({});
>>>>>>> 14d2055e
      const metadata = new Metadata({ 'horns': '' });

      expect(
        testSelector(
          { selector: 'horns', isNegated: true },
          { configuration, metadata },
        ),
      ).toEqual(true);
    });

    it('returns true when the selector does not match a metadata value', () => {
<<<<<<< HEAD
      const configuration = new Configuration();
=======
      const configuration = configure({});
>>>>>>> 14d2055e
      const metadata = new Metadata();

      expect(
        testSelector(
          { selector: 'horns', isNegated: true },
          { configuration, metadata },
        ),
      ).toEqual(true);
    });
  });
});<|MERGE_RESOLUTION|>--- conflicted
+++ resolved
@@ -1,16 +1,9 @@
 import Song from '../src/chord_sheet/song';
 import { createLine } from './utilities';
-<<<<<<< HEAD
 import { renderChord, testSelector, stringSplitReplace } from '../src/helpers';
 import Key from '../src/key';
 import Metadata from '../src/chord_sheet/metadata';
-import Configuration from '../src/formatter/configuration/configuration';
-=======
-import { renderChord, testSelector } from '../src/helpers';
-import Key from '../src/key';
-import Metadata from '../src/chord_sheet/metadata';
 import { configure } from '../src/formatter/configuration';
->>>>>>> 14d2055e
 
 describe('renderChord', () => {
   it('correctly normalizes when a capo is set and decapo is enabled', () => {
@@ -48,7 +41,6 @@
   });
 });
 
-<<<<<<< HEAD
 describe('stringSplitReplace', () => {
   it('should replace all instances of a match', () => {
     const testString = 'I am a barber';
@@ -80,12 +72,7 @@
 
 describe('testSelector', () => {
   it('returns true when the selector matches the configured instrument type', () => {
-    const configuration = new Configuration({ instrument: { type: 'guitar' } });
-=======
-describe('testSelector', () => {
-  it('returns true when the selector matches the configured instrument type', () => {
     const configuration = configure({ instrument: { type: 'guitar' } });
->>>>>>> 14d2055e
     const metadata = new Metadata();
 
     expect(
@@ -97,11 +84,7 @@
   });
 
   it('returns false when the selector does not match the configured instrument type', () => {
-<<<<<<< HEAD
-    const configuration = new Configuration({ instrument: { type: 'guitar' } });
-=======
     const configuration = configure({ instrument: { type: 'guitar' } });
->>>>>>> 14d2055e
     const metadata = new Metadata();
 
     expect(
@@ -113,11 +96,7 @@
   });
 
   it('return true when the selector matches the configured user name', () => {
-<<<<<<< HEAD
-    const configuration = new Configuration({ user: { name: 'john' } });
-=======
     const configuration = configure({ user: { name: 'john' } });
->>>>>>> 14d2055e
     const metadata = new Metadata();
 
     expect(
@@ -129,11 +108,7 @@
   });
 
   it('returns false when the selector does not match the configured user name', () => {
-<<<<<<< HEAD
-    const configuration = new Configuration({ user: { name: 'john' } });
-=======
     const configuration = configure({ user: { name: 'john' } });
->>>>>>> 14d2055e
     const metadata = new Metadata();
 
     expect(
@@ -145,11 +120,7 @@
   });
 
   it('returns true when the selector matches a truthy metadata value', () => {
-<<<<<<< HEAD
-    const configuration = new Configuration();
-=======
     const configuration = configure({});
->>>>>>> 14d2055e
     const metadata = new Metadata({ 'horns': 'true' });
 
     expect(
@@ -161,11 +132,7 @@
   });
 
   it('returns false when the selector matches an empty metadata value', () => {
-<<<<<<< HEAD
-    const configuration = new Configuration();
-=======
     const configuration = configure({});
->>>>>>> 14d2055e
     const metadata = new Metadata({ 'horns': '' });
 
     expect(
@@ -177,11 +144,7 @@
   });
 
   it('returns false when the selector does not match a metadata value', () => {
-<<<<<<< HEAD
-    const configuration = new Configuration();
-=======
     const configuration = configure({});
->>>>>>> 14d2055e
     const metadata = new Metadata();
 
     expect(
@@ -194,11 +157,7 @@
 
   describe('when negated', () => {
     it('returns false when the selector matches the configured instrument type', () => {
-<<<<<<< HEAD
-      const configuration = new Configuration({ instrument: { type: 'guitar' } });
-=======
       const configuration = configure({ instrument: { type: 'guitar' } });
->>>>>>> 14d2055e
       const metadata = new Metadata();
 
       expect(
@@ -210,11 +169,7 @@
     });
 
     it('returns true when the selector does not match the configured instrument type', () => {
-<<<<<<< HEAD
-      const configuration = new Configuration({ instrument: { type: 'guitar' } });
-=======
       const configuration = configure({ instrument: { type: 'guitar' } });
->>>>>>> 14d2055e
       const metadata = new Metadata();
 
       expect(
@@ -226,11 +181,7 @@
     });
 
     it('returns false when the selector matches the configured user name', () => {
-<<<<<<< HEAD
-      const configuration = new Configuration({ user: { name: 'john' } });
-=======
       const configuration = configure({ user: { name: 'john' } });
->>>>>>> 14d2055e
       const metadata = new Metadata();
 
       expect(
@@ -242,11 +193,7 @@
     });
 
     it('returns true when the selector does not match the configured user name', () => {
-<<<<<<< HEAD
-      const configuration = new Configuration({ user: { name: 'john' } });
-=======
       const configuration = configure({ user: { name: 'john' } });
->>>>>>> 14d2055e
       const metadata = new Metadata();
 
       expect(
@@ -258,11 +205,7 @@
     });
 
     it('returns false when the selector matches a truthy metadata value', () => {
-<<<<<<< HEAD
-      const configuration = new Configuration();
-=======
       const configuration = configure({});
->>>>>>> 14d2055e
       const metadata = new Metadata({ 'horns': 'true' });
 
       expect(
@@ -274,11 +217,7 @@
     });
 
     it('returns true when the selector matches an empty metadata value', () => {
-<<<<<<< HEAD
-      const configuration = new Configuration();
-=======
       const configuration = configure({});
->>>>>>> 14d2055e
       const metadata = new Metadata({ 'horns': '' });
 
       expect(
@@ -290,11 +229,7 @@
     });
 
     it('returns true when the selector does not match a metadata value', () => {
-<<<<<<< HEAD
-      const configuration = new Configuration();
-=======
       const configuration = configure({});
->>>>>>> 14d2055e
       const metadata = new Metadata();
 
       expect(

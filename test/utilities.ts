// eslint no-console: "off"

import Tracer from 'pegjs-backtrace';
import theredoc from 'theredoc';
import { stripHTML } from '../src/template_helpers';

import { LineType } from '../src/chord_sheet/line';
import Metadata from '../src/chord_sheet/metadata';
import { TernaryProperties } from '../src/chord_sheet/chord_pro/ternary';
import Item from '../src/chord_sheet/item';
import { ChordType, Fret, Modifier } from '../src/constants';
import Key from '../src/key';
import ChordSheetSerializer from '../src/chord_sheet_serializer';
import ChordDefinition from '../src/chord_sheet/chord_pro/chord_definition';

import {
  ContentType,
  SerializedChordLyricsPair,
  SerializedComment,
  SerializedComposite,
  SerializedItem, SerializedSoftLineBreak,
  SerializedSong,
  SerializedTag,
  SerializedTernary,
} from '../src/serialized_types';

import {
  ChordLyricsPair, Composite, Line, Literal, NONE, Paragraph, Song, Tag, Ternary,
} from '../src';

export function heredoc(strings: TemplateStringsArray, ...values: any[]): string {
  return theredoc(strings, ...values);
}

export function html(strings: TemplateStringsArray, ...values: any[]): string {
  return stripHTML(theredoc(strings, ...values));
}

export function createSong(rows, metadata: Record<string, string> = {}) {
  const song = new Song(metadata || new Metadata());

  rows.forEach((row) => {
    if (Array.isArray(row)) {
      const line = new Line();
      song.addLine(line);
      row.forEach((item) => line.addItem(item));
    } else {
      song.lines.push(row);
    }
  });

  return song;
}

export function createLine(items: Item[] = [], type: LineType = NONE) {
  const line = new Line();
  items.forEach((item) => line.addItem(item));
  line.type = type;
  return line;
}

export function createParagraph(lines) {
  const paragraph = new Paragraph();
  lines.forEach((line) => paragraph.addLine(line));
  return paragraph;
}

export function createChordLyricsPair(chords, lyrics) {
  return new ChordLyricsPair(chords, lyrics);
}

<<<<<<< HEAD
export function createTag(name: string, value = '', chordDefinition: ChordDefinition | null = null): Tag {
  const newTag = new Tag(name, value);
=======
export function createTag(
  name: string,
  value = '',
  chordDefinition: ChordDefinition | null = null,
  selector: string | null = null,
  isNegated = false,
): Tag {
  const newTag = new Tag(name, value, null, {}, selector, isNegated);
>>>>>>> c111d0e1
  if (chordDefinition) newTag.chordDefinition = chordDefinition;
  return newTag;
}

export function createChordDefinition(name: string, baseFret: number, frets: Fret[], fingers: number[] = []) {
  return new ChordDefinition(name, baseFret, frets, fingers);
}

export function createComposite(expressions) {
  return new Composite(expressions);
}

export function createLiteral(expression) {
  return new Literal(expression);
}

export function createTernary(properties: TernaryProperties) {
  return new Ternary(properties);
}

export function createSongFromAst(lines: SerializedItem[][]): Song {
  const serializedSong: SerializedSong = {
    type: 'chordSheet',
    lines: lines.map((items: SerializedItem[]) => ({
      type: 'line',
      items,
    })),
  };

  return new ChordSheetSerializer().deserialize(serializedSong);
}

<<<<<<< HEAD
export function tag(name: string, value = ''): SerializedTag {
  return { type: 'tag', name, value };
=======
export function tag(name: string, value = '', attributes: Record<string, string> = {}): SerializedTag {
  return {
    type: 'tag',
    name,
    value,
    attributes,
  };
>>>>>>> c111d0e1
}

function splitContent(content: string | string[]): string[] {
  return Array.isArray(content) ? content : content.split('\n');
}

export function section(
  sectionType: ContentType,
  tagValue: string,
  attributes: Record<string, string>,
  content: string[] | string,
  startTag: SerializedTag | null = null,
  endTag: SerializedTag | null = null,
): SerializedItem[][] {
  return [
    [startTag || tag(`start_of_${sectionType}`, tagValue, attributes)],
    ...splitContent(content).map((line) => [line]),
    [endTag || tag(`end_of_${sectionType}`)],
  ];
}

export function chordLyricsPair(chords: string, lyrics: string, annotation = ''): SerializedChordLyricsPair {
  return {
    type: 'chordLyricsPair', chords, lyrics, annotation,
  };
}

export function comment(commentStr: string): SerializedComment {
  return { type: 'comment', comment: commentStr };
}

export function ternary(
  {
    variable,
    valueTest,
    trueExpression,
    falseExpression,
  }: {
    variable?: string | null,
    valueTest?: string | null,
    trueExpression?: SerializedComposite,
    falseExpression?: SerializedComposite,
  },
): SerializedTernary {
  return {
    type: 'ternary',
    variable: variable || null,
    valueTest: valueTest || null,
    trueExpression: trueExpression || [],
    falseExpression: falseExpression || [],
  };
}

export function softLineBreak(): SerializedSoftLineBreak {
  return { type: 'softLineBreak' };
}

interface TestCaseProps {
  [key: string]: any;
  outcome: any;
  index: string;
}

export function eachTestCase(table: string, callback: (_testCase: TestCaseProps) => void): void {
  const lines = table.trim().split('\n');
  const names = lines[0].split('|').map((s) => s.trim()).slice(1, -1);
  const caseLines = lines.slice(2);

  const testCases = caseLines.map((line) => {
    const columns = line.split('|').map((s) => s.trim());
    const values = columns.slice(1, -1);
    const testCase = { index: columns[0] };

    return names.reduce((acc, name, index) => ({
      ...acc,
      [name]: JSON.parse(values[index] || 'null'),
    }), testCase);
  });

  const focusTests = testCases.some((testCase) => testCase.index === 'f');
  const skipTests = testCases.some((testCase) => testCase.index === 's');

  testCases
    .filter(({ index }) => {
      if (focusTests) {
        return index === 'f';
      }

      if (skipTests) {
        return index !== 's';
      }

      return true;
    })
    .forEach((testCaseProps) => {
      const testCase = testCaseProps as TestCaseProps;

      const description = names
        .filter((n) => n !== 'outcome')
        .map((name) => `${name}=${JSON.stringify(testCase[name])}`).join(', ');

      // eslint-disable-next-line no-undef
      it(`returns ${JSON.stringify(testCase.outcome)} for ${description} (${testCaseProps.index})`, () => {
        callback(testCase);
      });
    });
}

export function buildKey(
  keyString: string | number,
  keyType: ChordType,
  modifier?: Modifier | null,
  minor = false,
) {
  const resolvedKey = Key.resolve({
    key: keyString,
    keyType,
    modifier: modifier || null,
    minor: minor || false,
  });

  if (resolvedKey === null) {
    throw Error(`Could not resolve ${keyType} key ${keyString}`);
  }

  return resolvedKey;
}

export function trace(input: string, callback: (tracer: Tracer) => any): any {
  const tracer = new Tracer(input);

  try {
    return callback(tracer);
  } finally {
    // eslint-disable-next-line no-console
    console.log(tracer.getParseTreeString());
  }
}

export * as Tracer from 'pegjs-backtrace';<|MERGE_RESOLUTION|>--- conflicted
+++ resolved
@@ -69,10 +69,6 @@
   return new ChordLyricsPair(chords, lyrics);
 }
 
-<<<<<<< HEAD
-export function createTag(name: string, value = '', chordDefinition: ChordDefinition | null = null): Tag {
-  const newTag = new Tag(name, value);
-=======
 export function createTag(
   name: string,
   value = '',
@@ -81,7 +77,6 @@
   isNegated = false,
 ): Tag {
   const newTag = new Tag(name, value, null, {}, selector, isNegated);
->>>>>>> c111d0e1
   if (chordDefinition) newTag.chordDefinition = chordDefinition;
   return newTag;
 }
@@ -114,10 +109,6 @@
   return new ChordSheetSerializer().deserialize(serializedSong);
 }
 
-<<<<<<< HEAD
-export function tag(name: string, value = ''): SerializedTag {
-  return { type: 'tag', name, value };
-=======
 export function tag(name: string, value = '', attributes: Record<string, string> = {}): SerializedTag {
   return {
     type: 'tag',
@@ -125,7 +116,6 @@
     value,
     attributes,
   };
->>>>>>> c111d0e1
 }
 
 function splitContent(content: string | string[]): string[] {

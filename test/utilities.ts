import { LineType } from '../src/chord_sheet/line';
import Metadata from '../src/chord_sheet/metadata';
import { TernaryProperties } from '../src/chord_sheet/chord_pro/ternary';
import Item from '../src/chord_sheet/item';
import ChordSheetSerializer, {
<<<<<<< HEAD
  SerializedChordLyricsPair, SerializedComposite,
=======
  SerializedChordLyricsPair, SerializedComment, SerializedComposite,
>>>>>>> bfcc3cac
  SerializedItem,
  SerializedSong,
  SerializedTag, SerializedTernary,
} from '../src/chord_sheet_serializer';

import {
  ChordLyricsPair,
  Line,
  Tag,
  NONE,
  Paragraph,
  Literal,
  Composite,
  Ternary,
  Song,
} from '../src';
import { ChordType, Modifier } from '../src/constants';
import Key from '../src/key';

export function createSong(lines, metadata: Record<string, string> = {}) {
  const song = new Song(metadata || new Metadata());

  lines.forEach((line) => {
    if (Array.isArray(line)) {
      song.addLine();
      line.forEach((item) => song.addItem(item));
    } else {
      song.lines.push(line);
    }
  });

  return song;
}

export function createLine(items: Item[] = [], type: LineType = NONE) {
  const line = new Line();
  items.forEach((item) => line.addItem(item));
  line.type = type;
  return line;
}

export function createParagraph(lines) {
  const paragraph = new Paragraph();
  lines.forEach((line) => paragraph.addLine(line));
  return paragraph;
}

export function createChordLyricsPair(chords, lyrics) {
  return new ChordLyricsPair(chords, lyrics);
}

export function createTag(name: string, value: string = '') {
  return new Tag(name, value);
}

export function createComposite(expressions) {
  return new Composite(expressions);
}

export function createLiteral(expression) {
  return new Literal(expression);
}

export function createTernary(properties: TernaryProperties) {
  return new Ternary(properties);
}

export function createSongFromAst(lines: SerializedItem[][]): Song {
  const serializedSong: SerializedSong = {
    type: 'chordSheet',
    lines: lines.map((items: SerializedItem[]) => ({
      type: 'line',
      items,
    })),
  };

  return new ChordSheetSerializer().deserialize(serializedSong);
}

export function tag(name: string, value: string = ''): SerializedTag {
  return { type: 'tag', name, value };
}

export function chordLyricsPair(chords: string, lyrics: string): SerializedChordLyricsPair {
  return { type: 'chordLyricsPair', chords, lyrics };
}

<<<<<<< HEAD
=======
export function comment(commentStr: string): SerializedComment {
  return { type: 'comment', comment: commentStr };
}

>>>>>>> bfcc3cac
export function ternary(
  {
    variable,
    valueTest,
    trueExpression,
    falseExpression,
  }: {
    variable?: string | null,
    valueTest?: string | null,
    trueExpression?: SerializedComposite,
    falseExpression?: SerializedComposite,
  },
): SerializedTernary {
  return {
    type: 'ternary',
    variable: variable || null,
    valueTest: valueTest || null,
    trueExpression: trueExpression || [],
    falseExpression: falseExpression || [],
  };
<<<<<<< HEAD
}

export function buildKey(
  keyString: string | number,
  keyType: ChordType,
  modifier?: Modifier | null,
  minor: boolean = false,
) {
  const resolvedKey = Key.resolve({
    key: keyString,
    keyType,
    modifier: modifier || null,
    minor: minor || false,
  });

  if (resolvedKey === null) {
    throw Error(`Could not resolve ${keyType} key ${keyString}`);
  }

  return resolvedKey;
=======
>>>>>>> bfcc3cac
}<|MERGE_RESOLUTION|>--- conflicted
+++ resolved
@@ -3,11 +3,7 @@
 import { TernaryProperties } from '../src/chord_sheet/chord_pro/ternary';
 import Item from '../src/chord_sheet/item';
 import ChordSheetSerializer, {
-<<<<<<< HEAD
-  SerializedChordLyricsPair, SerializedComposite,
-=======
   SerializedChordLyricsPair, SerializedComment, SerializedComposite,
->>>>>>> bfcc3cac
   SerializedItem,
   SerializedSong,
   SerializedTag, SerializedTernary,
@@ -95,13 +91,10 @@
   return { type: 'chordLyricsPair', chords, lyrics };
 }
 
-<<<<<<< HEAD
-=======
 export function comment(commentStr: string): SerializedComment {
   return { type: 'comment', comment: commentStr };
 }
 
->>>>>>> bfcc3cac
 export function ternary(
   {
     variable,
@@ -122,7 +115,6 @@
     trueExpression: trueExpression || [],
     falseExpression: falseExpression || [],
   };
-<<<<<<< HEAD
 }
 
 export function buildKey(
@@ -143,6 +135,4 @@
   }
 
   return resolvedKey;
-=======
->>>>>>> bfcc3cac
 }
// eslint no-console: "off"

import Tracer from 'pegjs-backtrace';
import theredoc from 'theredoc';
import { stripHTML } from '../src/template_helpers';

import { LineType } from '../src/chord_sheet/line';
import Metadata from '../src/chord_sheet/metadata';
import { TernaryProperties } from '../src/chord_sheet/chord_pro/ternary';
import Item from '../src/chord_sheet/item';
import { ChordType, Fret, Modifier } from '../src/constants';
import Key from '../src/key';
import ChordSheetSerializer from '../src/chord_sheet_serializer';
import ChordDefinition from '../src/chord_sheet/chord_pro/chord_definition';

import {
  ContentType,
  SerializedChordLyricsPair,
  SerializedComment,
  SerializedComposite,
  SerializedItem, SerializedSoftLineBreak,
  SerializedSong,
  SerializedTag,
  SerializedTernary,
} from '../src/serialized_types';

import {
  ChordLyricsPair, Composite, Line, Literal, NONE, Paragraph, Song, Tag, Ternary,
} from '../src';

export function heredoc(strings: TemplateStringsArray, ...values: any[]): string {
  return theredoc(strings, ...values);
}

export function html(strings: TemplateStringsArray, ...values: any[]): string {
  return stripHTML(theredoc(strings, ...values));
}

export function createSong(rows, metadata: Record<string, string> = {}) {
  const song = new Song(metadata || new Metadata());

  rows.forEach((row) => {
    if (Array.isArray(row)) {
      const line = new Line();
      song.addLine(line);
      row.forEach((item) => line.addItem(item));
    } else {
      song.lines.push(row);
    }
  });

  return song;
}

export function createLine(items: Item[] = [], type: LineType = NONE) {
  const line = new Line();
  items.forEach((item) => line.addItem(item));
  line.type = type;
  return line;
}

export function createParagraph(lines) {
  const paragraph = new Paragraph();
  lines.forEach((line) => paragraph.addLine(line));
  return paragraph;
}

export function createChordLyricsPair(chords, lyrics) {
  return new ChordLyricsPair(chords, lyrics);
}

<<<<<<< HEAD
export function createTag(name: string, value = '') {
  return new Tag(name, value);
=======
export function createTag(name: string, value = '', chordDefinition: ChordDefinition | null = null): Tag {
  const newTag = new Tag(name, value);
  if (chordDefinition) newTag.chordDefinition = chordDefinition;
  return newTag;
}

export function createChordDefinition(name: string, baseFret: number, frets: Fret[], fingers: number[] = []) {
  return new ChordDefinition(name, baseFret, frets, fingers);
>>>>>>> 431d09ea
}

export function createComposite(expressions) {
  return new Composite(expressions);
}

export function createLiteral(expression) {
  return new Literal(expression);
}

export function createTernary(properties: TernaryProperties) {
  return new Ternary(properties);
}

export function createSongFromAst(lines: SerializedItem[][]): Song {
  const serializedSong: SerializedSong = {
    type: 'chordSheet',
    lines: lines.map((items: SerializedItem[]) => ({
      type: 'line',
      items,
    })),
  };

  return new ChordSheetSerializer().deserialize(serializedSong);
}

export function tag(name: string, value = ''): SerializedTag {
  return { type: 'tag', name, value };
}

function splitContent(content: string | string[]): string[] {
  return Array.isArray(content) ? content : content.split('\n');
}

export function section(
  sectionType: ContentType,
  tagValue: string,
  content: string[] | string,
  startTag: SerializedTag | null = null,
  endTag: SerializedTag | null = null,
): SerializedItem[][] {
  return [
    [startTag || tag(`start_of_${sectionType}`, tagValue)],
    ...splitContent(content).map((line) => [line]),
    [endTag || tag(`end_of_${sectionType}`)],
  ];
}

export function chordLyricsPair(chords: string, lyrics: string, annotation = ''): SerializedChordLyricsPair {
  return {
    type: 'chordLyricsPair', chords, lyrics, annotation,
  };
}

export function comment(commentStr: string): SerializedComment {
  return { type: 'comment', comment: commentStr };
}

export function ternary(
  {
    variable,
    valueTest,
    trueExpression,
    falseExpression,
  }: {
    variable?: string | null,
    valueTest?: string | null,
    trueExpression?: SerializedComposite,
    falseExpression?: SerializedComposite,
  },
): SerializedTernary {
  return {
    type: 'ternary',
    variable: variable || null,
    valueTest: valueTest || null,
    trueExpression: trueExpression || [],
    falseExpression: falseExpression || [],
  };
}

export function softLineBreak(): SerializedSoftLineBreak {
  return { type: 'softLineBreak' };
}

interface TestCaseProps {
  [key: string]: any;
  outcome: any;
  index: string;
}

export function eachTestCase(table: string, callback: (_testCase: TestCaseProps) => void): void {
  const lines = table.trim().split('\n');
  const names = lines[0].split('|').map((s) => s.trim()).slice(1, -1);
  const caseLines = lines.slice(2);

  const testCases = caseLines.map((line) => {
    const columns = line.split('|').map((s) => s.trim());
    const values = columns.slice(1, -1);
    const testCase = { index: columns[0] };

    return names.reduce((acc, name, index) => ({
      ...acc,
      [name]: JSON.parse(values[index] || 'null'),
    }), testCase);
  });

  const focusTests = testCases.some((testCase) => testCase.index === 'f');
  const skipTests = testCases.some((testCase) => testCase.index === 's');

  testCases
    .filter(({ index }) => {
      if (focusTests) {
        return index === 'f';
      }

      if (skipTests) {
        return index !== 's';
      }

      return true;
    })
    .forEach((testCaseProps) => {
      const testCase = testCaseProps as TestCaseProps;

      const description = names
        .filter((n) => n !== 'outcome')
        .map((name) => `${name}=${JSON.stringify(testCase[name])}`).join(', ');

      // eslint-disable-next-line no-undef
      it(`returns ${JSON.stringify(testCase.outcome)} for ${description} (${testCaseProps.index})`, () => {
        callback(testCase);
      });
    });
}

export function buildKey(
  keyString: string | number,
  keyType: ChordType,
  modifier?: Modifier | null,
  minor = false,
) {
  const resolvedKey = Key.resolve({
    key: keyString,
    keyType,
    modifier: modifier || null,
    minor: minor || false,
  });

  if (resolvedKey === null) {
    throw Error(`Could not resolve ${keyType} key ${keyString}`);
  }

  return resolvedKey;
}

export function trace(input: string, callback: (tracer: Tracer) => any): any {
  const tracer = new Tracer(input);

  try {
    return callback(tracer);
  } finally {
    // eslint-disable-next-line no-console
    console.log(tracer.getParseTreeString());
  }
}

export * as Tracer from 'pegjs-backtrace';<|MERGE_RESOLUTION|>--- conflicted
+++ resolved
@@ -69,10 +69,6 @@
   return new ChordLyricsPair(chords, lyrics);
 }
 
-<<<<<<< HEAD
-export function createTag(name: string, value = '') {
-  return new Tag(name, value);
-=======
 export function createTag(name: string, value = '', chordDefinition: ChordDefinition | null = null): Tag {
   const newTag = new Tag(name, value);
   if (chordDefinition) newTag.chordDefinition = chordDefinition;
@@ -81,7 +77,6 @@
 
 export function createChordDefinition(name: string, baseFret: number, frets: Fret[], fingers: number[] = []) {
   return new ChordDefinition(name, baseFret, frets, fingers);
->>>>>>> 431d09ea
 }
 
 export function createComposite(expressions) {

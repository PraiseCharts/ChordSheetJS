--- conflicted
+++ resolved
@@ -156,18 +156,12 @@
     })
     .forEach((testCaseProps) => {
       const testCase = testCaseProps as TestCaseProps;
-<<<<<<< HEAD
-      const description = names.filter((n) => n !== 'outcome').map((name) => `${name}=${testCase[name]}`).join(', ');
-
-      it(`returns ${testCase.outcome} for ${description} (${testCaseProps.index})`, () => {
-=======
 
       const description = names
         .filter((n) => n !== 'outcome')
         .map((name) => `${name}=${JSON.stringify(testCase[name])}`).join(', ');
 
       it(`returns ${JSON.stringify(testCase.outcome)} for ${description} (${testCaseProps.index})`, () => {
->>>>>>> a1351178
         callback(testCase);
       });
     });

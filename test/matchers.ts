--- conflicted
+++ resolved
@@ -165,7 +165,6 @@
   return toBeClassInstanceWithProperties(received, SoftLineBreak, {});
 }
 
-<<<<<<< HEAD
 function hasText(doc: StubbedPdfDoc, text: string, x: number, y: number) {
   return doc.renderedItems.some((item: RenderedItem) => {
     if (item.type !== 'text') return false;
@@ -174,7 +173,7 @@
   });
 }
 
-function findTextMatch(doc: StubbedPdfDoc, text: string, x: number, y: number, distanceMargin = 50) {
+function findTextMatch(doc: StubbedPdfDoc, text: string, x: number, y: number, distanceMargin = 100) {
   const textItems =
     doc.renderedItems
       .filter((item: RenderedItem) => item.type === 'text')
@@ -259,8 +258,6 @@
   };
 }
 
-=======
->>>>>>> c111d0e1
 // eslint-disable-next-line no-undef
 expect.extend({
   toBeChordLyricsPair,

import {
<<<<<<< HEAD
  Song, ChordSheetSerializer, ChordLyricsPair, Tag,
=======
  ChordLyricsPair, ChordSheetSerializer, Song, Tag,
>>>>>>> 039aa11a
} from '../../src';
import { createSong } from '../utilities';
import exampleSong from '../fixtures/song';
import serializedSong from '../fixtures/serialized_song';
import serializedChangedSong from '../fixtures/changed_song';

const createLineStub = ({ renderable }) => (
  {
    hasRenderableItems() {
      return renderable;
    },

    hasContent() {
      return renderable;
    },

    isEmpty() {
      return false;
    },
  }
);

describe('Song', () => {
  it('can have a title', () => {
    const song = new Song({ title: 'Song title' });

    expect(song.title).toEqual('Song title');
  });

  it('can have a subtitle', () => {
    const song = new Song({ subtitle: 'Song subtitle' });

    expect(song.subtitle).toEqual('Song subtitle');
  });

  it('can have an artist', () => {
    const song = new Song({ artist: 'Song artist' });

    expect(song.artist).toEqual('Song artist');
  });

  it('can have a composer', () => {
    const song = new Song({ composer: 'Song composer' });

    expect(song.composer).toEqual('Song composer');
  });

  it('can have a lyricist', () => {
    const song = new Song({ lyricist: 'Song lyricist' });

    expect(song.lyricist).toEqual('Song lyricist');
  });

  it('can have a copyright', () => {
    const song = new Song({ copyright: 'Song copyright' });

    expect(song.copyright).toEqual('Song copyright');
  });

  it('can have an album', () => {
    const song = new Song({ album: 'Song album' });

    expect(song.album).toEqual('Song album');
  });

  it('can have a year', () => {
    const song = new Song({ year: 'Song year' });

    expect(song.year).toEqual('Song year');
  });

  it('can have a key', () => {
    const song = new Song({ key: 'Song key' });

    expect(song.key).toEqual('Song key');
  });

  it('can have a time', () => {
    const song = new Song({ time: 'Song time' });

    expect(song.time).toEqual('Song time');
  });

  it('can have a tempo', () => {
    const song = new Song({ tempo: 'Song tempo' });

    expect(song.tempo).toEqual('Song tempo');
  });

  it('can have a duration', () => {
    const song = new Song({ duration: 'Song duration' });

    expect(song.duration).toEqual('Song duration');
  });

  it('can have a capo', () => {
    const song = new Song({ capo: 'Song capo' });

    expect(song.capo).toEqual('Song capo');
  });

  describe('#clone', () => {
    it('returns a clone of the song', () => {
      const serializedExampleSong = new ChordSheetSerializer().serialize(exampleSong);
      const clone = exampleSong.clone();
      const serializedClone = new ChordSheetSerializer().serialize(clone);
      expect(serializedClone).toEqual(serializedExampleSong);
    });
  });

  describe('#bodyLines', () => {
    it('returns the lines excluding leading non-renderable lines', () => {
      const nonRenderableLine1 = createLineStub({ renderable: false });
      const nonRenderableLine2 = createLineStub({ renderable: false });
      const renderableLine1 = createLineStub({ renderable: true });
      const nonRenderableLine3 = createLineStub({ renderable: false });
      const song = createSong([nonRenderableLine1, nonRenderableLine2, renderableLine1, nonRenderableLine3]);

      expect(song.bodyLines).toEqual([renderableLine1, nonRenderableLine3]);
    });
  });

  describe('#mapLines', () => {
    it('changes the song', () => {
      const song = exampleSong.clone();

      [0, 1, 3, 2].forEach((expectedLineCount, index) => {
        expect(song.paragraphs[index].lines).toHaveLength(expectedLineCount);
      });

      const changedSong = song.mapLines((line) => (
        line.mapItems((item) => {
          if (item instanceof ChordLyricsPair) {
            return item.transpose(2, 'D').setLyrics((item.lyrics || '').toUpperCase());
          }

          if (item instanceof Tag) {
            return item.set({ value: `${item.value} changed` });
          }

          return item;
        })
      ));

      expect(new ChordSheetSerializer().serialize(changedSong)).toEqual(serializedChangedSong);
      expect(changedSong.title).toEqual('Let it be changed');
      expect(changedSong.subtitle).toEqual('ChordSheetJS example version changed');
      expect(changedSong.key).toEqual('C changed');
      expect(changedSong.composer).toEqual(['John Lennon changed', 'Paul McCartney changed']);
      expect(changedSong.paragraphs.length).toEqual(song.paragraphs.length);

      [0, 1, 3, 3].forEach((expectedLineCount, index) => {
        expect(changedSong.paragraphs[index].lines).toHaveLength(expectedLineCount);
      });
    });
  });

  describe('#mapItems', () => {
    it('changes the song', () => {
      const song = exampleSong.clone();
      expect(song.paragraphs.map((p) => p.lines.length)).toEqual([0, 1, 3, 2]);

      const changedSong = song.mapItems((item) => {
        if (item instanceof ChordLyricsPair) {
          return item.transpose(2, 'D').setLyrics((item.lyrics || '').toUpperCase());
        }

        if (item instanceof Tag) {
          return item.set({ value: `${item.value} changed` });
        }

        return item;
      });

      expect(new ChordSheetSerializer().serialize(changedSong)).toEqual(serializedChangedSong);
      expect(changedSong.title).toEqual('Let it be changed');
      expect(changedSong.subtitle).toEqual('ChordSheetJS example version changed');
      expect(changedSong.key).toEqual('C changed');
      expect(changedSong.composer).toEqual(['John Lennon changed', 'Paul McCartney changed']);
      expect(changedSong.paragraphs.length).toEqual(song.paragraphs.length);

      [0, 1, 3, 3].forEach((expectedLineCount, index) => {
        expect(changedSong.paragraphs[index].lines).toHaveLength(expectedLineCount);
      });
    });
  });

  it('can be serialized', () => {
    expect(new ChordSheetSerializer().serialize(exampleSong)).toEqual(serializedSong);
  });

  it('can be deserialized', () => {
    expect(new ChordSheetSerializer().deserialize(serializedSong)).toEqual(exampleSong);
  });
});<|MERGE_RESOLUTION|>--- conflicted
+++ resolved
@@ -1,9 +1,5 @@
 import {
-<<<<<<< HEAD
-  Song, ChordSheetSerializer, ChordLyricsPair, Tag,
-=======
   ChordLyricsPair, ChordSheetSerializer, Song, Tag,
->>>>>>> 039aa11a
 } from '../../src';
 import { createSong } from '../utilities';
 import exampleSong from '../fixtures/song';

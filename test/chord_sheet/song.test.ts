--- conflicted
+++ resolved
@@ -310,28 +310,18 @@
           createChordLyricsPair('CM7', 'let'),
           createChordLyricsPair('', 'it'),
           createChordLyricsPair('Dm7', ''),
-<<<<<<< HEAD
-=======
           createChordLyricsPair('Dm7   ', ''),
->>>>>>> c111d0e1
         ]),
         createLine([]),
         createLine([
           createChordLyricsPair('F#', 'be'),
-<<<<<<< HEAD
-=======
           createChordLyricsPair('d#', 'be'),
           createChordLyricsPair('     F#', 'be'),
->>>>>>> c111d0e1
           createChordLyricsPair('', 'changed'),
         ]),
       ]);
 
-<<<<<<< HEAD
-      expect(song.getChords()).toEqual(['CM7', 'Dm7', 'F#']);
-=======
       expect(song.getChords()).toEqual(['CM7', 'Dm7', 'F#', 'D#']);
->>>>>>> c111d0e1
     });
 
     it('returns an empty array if there are no chords in the song', () => {
@@ -386,8 +376,6 @@
 
       expect(song.getChordDefinitions()).toEqual({});
     });
-<<<<<<< HEAD
-=======
 
     it('leaves out chord definitions with non-matching selector', () => {
       const cm7 = createChordDefinition('CM7', 3, ['x', '0', 1]);
@@ -428,6 +416,5 @@
 
       expect(song.getChordDefinitions({ configuration, metadata })).toEqual({ Dm: dm });
     });
->>>>>>> c111d0e1
   });
 });
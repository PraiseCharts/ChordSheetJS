--- conflicted
+++ resolved
@@ -1,9 +1,6 @@
 import {
   chordLyricsPair,
-<<<<<<< HEAD
-=======
   comment,
->>>>>>> bfcc3cac
   createSongFromAst,
   tag,
   ternary,
@@ -17,10 +14,7 @@
   [tag('x_some_setting', '')],
   [tag('composer', 'John Lennon')],
   [tag('composer', 'Paul McCartney')],
-<<<<<<< HEAD
-=======
   [comment('This is my favorite song')],
->>>>>>> bfcc3cac
   [],
   [
     chordLyricsPair('', 'Written by: '),

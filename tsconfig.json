--- conflicted
+++ resolved
@@ -5,11 +5,7 @@
     "module": "commonjs",
     "target": "es6",
     "moduleResolution": "node",
-<<<<<<< HEAD
-    "lib": ["es2019", "dom"],
-=======
     "lib": ["es2018", "es2019", "dom"],
->>>>>>> 039aa11a
     "downlevelIteration": true,
     "esModuleInterop": true,
     "resolveJsonModule": true,
@@ -19,12 +15,8 @@
     "forceConsistentCasingInFileNames": true,
     "strictNullChecks": true,
     "strict": true
-<<<<<<< HEAD
   },
   "types": ["node", "jest", "@testing-library/jest-dom"],
   "include": ["./src","./test"],
   "exclude": ["node_modules"]
-=======
-  }
->>>>>>> 039aa11a
 }
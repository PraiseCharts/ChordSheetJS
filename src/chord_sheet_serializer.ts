import Literal from './chord_sheet/chord_pro/literal';
import Song from './chord_sheet/song';
import ChordLyricsPair from './chord_sheet/chord_lyrics_pair';
import Tag from './chord_sheet/tag';
import Comment from './chord_sheet/comment';
import Ternary from './chord_sheet/chord_pro/ternary';
import Chord from './chord';
import Line from './chord_sheet/line';
import AstType from './chord_sheet/ast_type';
import Item from './chord_sheet/item';
import Evaluatable from './chord_sheet/chord_pro/evaluatable';

import {
  SerializedChordDefinition,
  SerializedChordLyricsPair,
  SerializedComment,
  SerializedComponent,
  SerializedItem,
  SerializedLine, SerializedLiteral,
  SerializedSong,
  SerializedTag, SerializedTernary,
} from './serialized_types';
import SoftLineBreak from './chord_sheet/soft_line_break';
import { warn } from './utilities';
import ChordDefinition from './chord_sheet/chord_pro/chord_definition';
import SongBuilder from './song_builder';

const CHORD_LYRICS_PAIR = 'chordLyricsPair';
const CHORD_SHEET = 'chordSheet';
const COMMENT = 'comment';
const LINE = 'line';
const SOFT_LINE_BREAK = 'softLineBreak';
const TAG = 'tag';
const TERNARY = 'ternary';

/**
 * Serializes a song into een plain object, and deserializes the serialized object back into a {@link Song}
 */
class ChordSheetSerializer {
  song: Song = new Song();

  songBuilder: SongBuilder = new SongBuilder(this.song);

  /**
   * Serializes the chord sheet to a plain object, which can be converted to any format like JSON, XML etc
   * Can be deserialized using {@link deserialize}
   * @returns object A plain JS object containing all chord sheet data
   */
  serialize(song: Song): SerializedSong {
    return {
      type: CHORD_SHEET,
      lines: song.lines.map((line) => this.serializeLine(line)),
    };
  }

  serializeLine(line: Line): SerializedLine {
    return {
      type: LINE,
      items: line.items.map((item) => this.serializeItem(item) as SerializedItem),
    };
  }

  serializeItem(item: AstType): SerializedComponent {
    if (item instanceof Tag) {
      return this.serializeTag(item) as SerializedComponent;
    }

    if (item instanceof ChordLyricsPair) {
      return this.serializeChordLyricsPair(item) as SerializedComponent;
    }

    if (item instanceof Ternary) {
      return this.serializeTernary(item) as SerializedComponent;
    }

    if (item instanceof Literal) {
      return this.serializeLiteral(item);
    }

    if (item instanceof Comment) {
      return this.serializeComment(item);
    }

    if (item instanceof SoftLineBreak) {
      return { type: SOFT_LINE_BREAK };
    }

    throw new Error(`Don't know how to serialize ${item.constructor.name}`);
  }

  serializeChordDefinition(chordDefinition: ChordDefinition): SerializedChordDefinition {
    return {
      name: chordDefinition.name,
      baseFret: chordDefinition.baseFret,
      frets: chordDefinition.frets,
      fingers: chordDefinition.fingers,
    };
  }

  serializeTag(tag: Tag): SerializedTag {
    const serializedTag: SerializedTag = {
      type: TAG,
      name: tag.originalName,
      value: tag.value,
      attributes: tag.attributes || {},
    };

    if (tag.chordDefinition) {
      serializedTag.chordDefinition = this.serializeChordDefinition(tag.chordDefinition);
    }

    return serializedTag;
  }

  serializeChordLyricsPair(chordLyricsPair: ChordLyricsPair) {
    return {
      type: CHORD_LYRICS_PAIR,
      chords: chordLyricsPair.chords,
      chord: null,
      lyrics: chordLyricsPair.lyrics,
      annotation: chordLyricsPair.annotation,
    };
  }

  serializeTernary(ternary: Ternary): object {
    return {
      type: TERNARY,
      variable: ternary.variable,
      valueTest: ternary.valueTest,
      trueExpression: this.serializeExpression(ternary.trueExpression),
      falseExpression: this.serializeExpression(ternary.falseExpression),
    };
  }

  serializeLiteral(literal: Literal) {
    return literal.string;
  }

  serializeExpression(expression: AstType[]) {
    return expression.map((part) => this.serializeItem(part));
  }

  serializeComment(comment: Comment): SerializedComment {
    return { type: COMMENT, comment: comment.content };
  }

  /**
   * Deserializes a song that has been serialized using {@link serialize}
   * @param {object} serializedSong The serialized song
   * @returns {Song} The deserialized song
   */
  deserialize(serializedSong: SerializedSong): Song {
    this.parseAstComponent(serializedSong);
    return this.song;
  }

  parseAstComponent(astComponent: SerializedComponent)
    : null | ChordLyricsPair | Tag | Comment | Ternary | Literal | SoftLineBreak {
    if (typeof astComponent === 'string') return new Literal(astComponent);

    switch (astComponent.type) {
      case CHORD_SHEET:
        this.parseChordSheet(astComponent);
        break;
      case CHORD_LYRICS_PAIR:
        return this.parseChordLyricsPair(astComponent);
      case COMMENT:
        return this.parseComment(astComponent);
      case SOFT_LINE_BREAK:
        return new SoftLineBreak();
      case TAG:
        return this.parseTag(astComponent);
      case TERNARY:
        return this.parseTernary(astComponent);
      case LINE:
        this.parseLine(astComponent);
        break;
      default:
        warn(`Unhandled AST component "${astComponent.type}"`);
    }

    return null;
  }

  parseChordSheet(astComponent: SerializedSong): void {
    const { lines } = astComponent;
    this.song = new Song();
    this.songBuilder = new SongBuilder(this.song);
    lines.forEach((line) => this.parseAstComponent(line));
  }

  parseLine(astComponent: SerializedLine): void {
    const { items } = astComponent;
    this.songBuilder.addLine();

    items.forEach((item) => {
      const parsedItem = this.parseAstComponent(item) as Item;
      this.songBuilder.addItem(parsedItem);
    });
  }

  parseChordLyricsPair(astComponent: SerializedChordLyricsPair): ChordLyricsPair {
    const {
      chord, chords, lyrics, annotation,
    } = astComponent;

    return new ChordLyricsPair(
      chord ? new Chord(chord).toString() : chords,
      lyrics,
      annotation,
    );
  }

  parseTag(astComponent: SerializedTag): Tag {
    const {
      name,
      value,
      location: { offset = null, line = null, column = null } = {},
      chordDefinition,
<<<<<<< HEAD
    } = astComponent;
    const tag = new Tag(name, value, { line, column, offset });
=======
      attributes,
      selector,
      isNegated,
    } = astComponent;
    const tag = new Tag(name, value, { line, column, offset }, attributes);
    tag.selector = selector || null;
    tag.isNegated = isNegated || false;
>>>>>>> c111d0e1

    if (chordDefinition) {
      tag.chordDefinition = new ChordDefinition(
        chordDefinition.name,
        chordDefinition.baseFret,
        chordDefinition.frets,
        chordDefinition.fingers,
      );
    }

    return tag;
  }

  parseComment(astComponent: SerializedComment): Comment {
    const { comment } = astComponent;
    return new Comment(comment);
  }

  parseTernary(astComponent: SerializedTernary): Ternary {
    const {
      variable,
      valueTest,
      trueExpression,
      falseExpression,
      location: { offset = null, line = null, column = null } = {},
    } = astComponent;

    return new Ternary({
      variable,
      valueTest,
      trueExpression: this.parseExpression(trueExpression) as Evaluatable[],
      falseExpression: this.parseExpression(falseExpression) as Evaluatable[],
      offset,
      line,
      column,
    });
  }

  parseExpression(expression: (SerializedLiteral | SerializedTernary)[]): (AstType | null)[] {
    return (expression || [])
      .map((part) => this.parseAstComponent(part))
      .filter((part) => part !== null);
  }
}

export default ChordSheetSerializer;<|MERGE_RESOLUTION|>--- conflicted
+++ resolved
@@ -217,10 +217,6 @@
       value,
       location: { offset = null, line = null, column = null } = {},
       chordDefinition,
-<<<<<<< HEAD
-    } = astComponent;
-    const tag = new Tag(name, value, { line, column, offset });
-=======
       attributes,
       selector,
       isNegated,
@@ -228,7 +224,6 @@
     const tag = new Tag(name, value, { line, column, offset }, attributes);
     tag.selector = selector || null;
     tag.isNegated = isNegated || false;
->>>>>>> c111d0e1
 
     if (chordDefinition) {
       tag.chordDefinition = new ChordDefinition(

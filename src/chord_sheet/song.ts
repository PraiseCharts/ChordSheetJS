import Line from './line';
import Paragraph from './paragraph';
import Key from '../key';
import ChordLyricsPair from './chord_lyrics_pair';
import Metadata from './metadata';
import ParserWarning from '../parser/parser_warning';
import MetadataAccessors from './metadata_accessors';
import Item from './item';
<<<<<<< HEAD
import TraceInfo from './trace_info';
import FontStack from './font_stack';

import {
  ABC,
  BRIDGE, CHORUS, GRID, LILYPOND, Modifier, NONE, ParagraphType, TAB, VERSE,
} from '../constants';
=======
import { CHORUS, Modifier } from '../constants';
>>>>>>> 431d09ea

import Tag, {
  CAPO,
  CHORUS as CHORUS_TAG,
  END_OF_CHORUS,
  KEY,
  START_OF_CHORUS,
} from './tag';
import SongBuilder from '../song_builder';
import ChordDefinition from './chord_pro/chord_definition';

<<<<<<< HEAD
const START_TAG_TO_SECTION_TYPE = {
  [START_OF_ABC]: ABC,
  [START_OF_BRIDGE]: BRIDGE,
  [START_OF_CHORUS]: CHORUS,
  [START_OF_GRID]: GRID,
  [START_OF_LY]: LILYPOND,
  [START_OF_TAB]: TAB,
  [START_OF_VERSE]: VERSE,
};

const END_TAG_TO_SECTION_TYPE = {
  [END_OF_ABC]: ABC,
  [END_OF_BRIDGE]: BRIDGE,
  [END_OF_CHORUS]: CHORUS,
  [END_OF_GRID]: GRID,
  [END_OF_LY]: LILYPOND,
  [END_OF_TAB]: TAB,
  [END_OF_VERSE]: VERSE,
};

type MapItemsCallback = (_item: Item) => Item | null;

=======
type EachItemCallback = (_item: Item) => void;

type MapItemsCallback = (_item: Item) => Item | null;

>>>>>>> 431d09ea
type MapLinesCallback = (_line: Line) => Line | null;

/**
 * Represents a song in a chord sheet. Currently a chord sheet can only have one song.
 */
class Song extends MetadataAccessors {
  /**
   * The {@link Line} items of which the song consists
   * @member {Line[]}
   */
  lines: Line[] = [];

  /**
   * The song's metadata. When there is only one value for an entry, the value is a string. Else, the value is
   * an array containing all unique values for the entry.
   * @type {Metadata}
   */
  metadata: Metadata;

  _bodyLines: Line[] | null = null;
<<<<<<< HEAD

  _bodyParagraphs: Paragraph[] | null = null;

  currentKey: string | null = null;

  currentLine: Line | null = null;

  fontStack: FontStack = new FontStack();

  sectionType: ParagraphType = NONE;

  transposeKey: string | null = null;

=======

  _bodyParagraphs: Paragraph[] | null = null;

>>>>>>> 431d09ea
  warnings: ParserWarning[] = [];

  /**
   * Creates a new {Song} instance
   * @param metadata {Object|Metadata} predefined metadata
   */
  constructor(metadata = {}) {
    super();
    this.metadata = new Metadata(metadata);
  }

  /**
   * Returns the song lines, skipping the leading empty lines (empty as in not rendering any content). This is useful
   * if you want to skip the "header lines": the lines that only contain meta data.
   * @returns {Line[]} The song body lines
   */
  get bodyLines(): Line[] {
    if (!this._bodyLines) {
      this._bodyLines = this.selectRenderableItems(this.lines) as Line[];
    }

    return this._bodyLines;
  }

  /**
   * Returns the song paragraphs, skipping the paragraphs that only contain empty lines
   * (empty as in not rendering any content)
   * @see {@link bodyLines}
   * @returns {Paragraph[]}
   */
  get bodyParagraphs(): Paragraph[] {
    if (!this._bodyParagraphs) {
      this._bodyParagraphs = this.selectRenderableItems(this.paragraphs) as Paragraph[];
    }

    return this._bodyParagraphs;
  }

  selectRenderableItems(items: (Line | Paragraph)[]): (Line | Paragraph)[] {
    const copy = [...items];

    while (copy.length && !copy[0].hasRenderableItems()) {
      copy.shift();
    }

    return copy;
  }

  private expandLine(line: Line): Line[] {
    const expandedLines = line.items.flatMap((item: Item) => {
      if (item instanceof Tag && item.name === CHORUS_TAG) {
        return this.getLastChorusBefore(line.lineNumber);
      }

      return [];
    });

    return [line, ...expandedLines];
  }

  private getLastChorusBefore(lineNumber: number | null): Line[] {
    const lines: Line[] = [];

    if (!lineNumber) {
      return lines;
    }

    for (let i = lineNumber - 1; i >= 0; i -= 1) {
      const line = this.lines[i];

      if (line.type === CHORUS) {
        const filteredLine = this.filterChorusStartEndDirectives(line);

        if (!(line.isNotEmpty() && filteredLine.isEmpty())) {
          lines.unshift(line);
        }
      } else if (lines.length > 0) {
        break;
      }
    }

    return lines;
  }

  private filterChorusStartEndDirectives(line: Line) {
    return line.mapItems((item: Item) => {
      if (item instanceof Tag) {
        if (item.name === START_OF_CHORUS || item.name === END_OF_CHORUS) {
          return null;
        }
      }

      return item;
    });
  }

  /**
   * The {@link Paragraph} items of which the song consists
   * @member {Paragraph[]}
   */
  get paragraphs(): Paragraph[] {
    return this.linesToParagraphs(this.lines);
  }

  /**
   * The body paragraphs of the song, with any `{chorus}` tag expanded into the targeted chorus
   * @type {Paragraph[]}
   */
  get expandedBodyParagraphs(): Paragraph[] {
    return this.selectRenderableItems(
      this.linesToParagraphs(
        this.lines.flatMap((line: Line) => this.expandLine(line)),
      ),
    ) as Paragraph[];
  }

  linesToParagraphs(lines: Line[]) {
    let currentParagraph = new Paragraph();
    const paragraphs = [currentParagraph];

    lines.forEach((line, index) => {
      const nextLine: Line | null = lines[index + 1] || null;

      if (line.isEmpty() || (line.isSectionEnd() && nextLine && !nextLine.isEmpty())) {
        currentParagraph = new Paragraph();
        paragraphs.push(currentParagraph);
      } else if (line.hasRenderableItems()) {
        currentParagraph.addLine(line);
      }
    });

    return paragraphs;
  }

  /**
   * Returns a deep clone of the song
   * @returns {Song} The cloned song
   */
  clone(): Song {
    return this.mapItems((item) => item);
  }

  setMetadata(name: string, value: string): void {
    this.metadata.add(name, value);
  }

  getMetadata(name: string): string | string[] | null {
    return this.metadata.getMetadata(name);
  }

  getSingleMetadata(name: string): string | null {
    return this.metadata.getSingleMetadata(name);
  }

  /**
   * Returns a copy of the song with the key value set to the specified key. It changes:
   * - the value for `key` in the {@link metadata} set
   * - any existing `key` directive
   * @param {number|null} key the key. Passing `null` will:
   * - remove the current key from {@link metadata}
   * - remove any `key` directive
   * @returns {Song} The changed song
   */
  setKey(key: string | number | null): Song {
    const strKey = key ? key.toString() : null;
    return this.changeMetadata(KEY, strKey);
  }

  /**
   * Returns a copy of the song with the key value set to the specified capo. It changes:
   * - the value for `capo` in the {@link metadata} set
   * - any existing `capo` directive
   * @param {number|null} capo the capo. Passing `null` will:
   * - remove the current key from {@link metadata}
   * - remove any `capo` directive
   * @returns {Song} The changed song
   */
  setCapo(capo: number | null): Song {
    const strCapo = capo ? capo.toString() : null;
    return this.changeMetadata(CAPO, strCapo);
  }

  private setDirective(name: string, value: string | null): Song {
    if (value === null) {
      return this.removeItem((item: Item) => item instanceof Tag && item.name === name);
    }

    return this.updateItem(
      (item: Item) => item instanceof Tag && item.name === name,
      (item: Item) => (('set' in item) ? item.set({ value }) : item),
      (song: Song) => song.insertDirective(name, value),
    );
  }

  /**
   * Transposes the song by the specified delta. It will:
   * - transpose all chords, see: {@link Chord#transpose}
   * - transpose the song key in {@link metadata}
   * - update any existing `key` directive
   * @param {number} delta The number of semitones (positive or negative) to transpose with
   * @param {Object} [options={}] options
   * @param {boolean} [options.normalizeChordSuffix=false] whether to normalize the chord suffixes after transposing
   * @returns {Song} The transposed song
   */
  transpose(delta: number, { normalizeChordSuffix = false } = {}): Song {
    let transposedKey: Key | null = null;
    const song = (this as Song);

    return song.mapItems((item) => {
      if (item instanceof Tag && item.name === KEY) {
        transposedKey = Key.wrapOrFail(item.value).transpose(delta);
        return item.set({ value: transposedKey.toString() });
      }

      if (item instanceof ChordLyricsPair) {
        return item.transpose(delta, transposedKey, { normalizeChordSuffix });
      }

      return item;
    });
  }

  /**
   * Transposes the song up by one semitone. It will:
   * - transpose all chords, see: {@link Chord#transpose}
   * - transpose the song key in {@link metadata}
   * - update any existing `key` directive
   * @param {Object} [options={}] options
   * @param {boolean} [options.normalizeChordSuffix=false] whether to normalize the chord suffixes after transposing
   * @returns {Song} The transposed song
   */
  transposeUp({ normalizeChordSuffix = false } = {}): Song {
    return this.transpose(1, { normalizeChordSuffix });
  }

  /**
   * Transposes the song down by one semitone. It will:
   * - transpose all chords, see: {@link Chord#transpose}
   * - transpose the song key in {@link metadata}
   * - update any existing `key` directive
   * @param {Object} [options={}] options
   * @param {boolean} [options.normalizeChordSuffix=false] whether to normalize the chord suffixes after transposing
   * @returns {Song} The transposed song
   */
  transposeDown({ normalizeChordSuffix = false } = {}): Song {
    return this.transpose(-1, { normalizeChordSuffix });
  }

  /**
   * Returns a copy of the song with the key set to the specified key. It changes:
   * - the value for `key` in the {@link metadata} set
   * - any existing `key` directive
   * - all chords, those are transposed according to the distance between the current and the new key
   * @param {string} newKey The new key.
   * @returns {Song} The changed song
   */
  changeKey(newKey: string | Key): Song {
    const currentKey = this.requireCurrentKey();
    const targetKey = Key.wrapOrFail(newKey);
    const delta = currentKey.distanceTo(targetKey);
    const transposedSong = this.transpose(delta);

    if (targetKey.modifier) {
      return transposedSong.useModifier(targetKey.modifier);
    }

    return transposedSong;
  }

  /**
   * Returns a copy of the song with all chords changed to the specified modifier.
   * @param {Modifier} modifier the new modifier
   * @returns {Song} the changed song
   */
  useModifier(modifier: Modifier) {
    return this.mapItems((item) => {
      if (item instanceof ChordLyricsPair) {
        return (item as ChordLyricsPair).useModifier(modifier);
      }

      return item;
    });
  }

  requireCurrentKey(): Key {
    const wrappedKey = Key.wrap(this.key);

    if (!wrappedKey) {
      throw new Error(`
Cannot change song key, the original key is unknown.

Either ensure a key directive is present in the song (when using chordpro):
  \`{key: C}\`

Or set the song key before changing key:
  \`song.setKey('C');\``.substring(1));
    }

    return wrappedKey;
  }

  /**
   * Returns a copy of the song with the directive value set to the specified value.
   * - when there is a matching directive in the song, it will update the directive
   * - when there is no matching directive, it will be inserted
   * If `value` is `null` it will act as a delete, any directive matching `name` will be removed.
   * @param {string} name The directive name
   * @param {string | null} value The value to set, or `null` to remove the directive
   */
  changeMetadata(name: string, value: string | null): Song {
    const updatedSong = this.setDirective(name, value);
    updatedSong.metadata.set(name, value);
    return updatedSong;
  }

  private insertDirective(name: string, value: string, { after = null } = {}): Song {
    const insertIndex = this.lines.findIndex((line) => (
      line.items.some((item) => (
        !(item instanceof Tag) || (after && item.name === after)
      ))
    ));

    const newLine = new Line();
    newLine.addTag(name, value);

    const clonedSong = this.clone();
    const { lines } = clonedSong;
    clonedSong.lines = [...lines.slice(0, insertIndex), newLine, ...lines.slice(insertIndex)];

    return clonedSong;
  }

  addLine(line: Line) {
    this.lines.push(line);
  }

  /**
   * Change the song contents inline. Return a new {@link Item} to replace it. Return `null` to remove it.
   * @example
   * // transpose all chords:
   * song.mapItems((item) => {
   *   if (item instanceof ChordLyricsPair) {
   *     return item.transpose(2, 'D');
   *   }
   *
   *   return item;
   * });
   * @param {MapItemsCallback} func the callback function
   * @returns {Song} the changed song
   */
  mapItems(func: MapItemsCallback): Song {
    const clonedSong = new Song();
    const builder = new SongBuilder(clonedSong);

    this.lines.forEach((line) => {
      builder.addLine();

      line.items.forEach((item) => {
        const changedItem = func(item);

        if (changedItem) {
          builder.addItem(changedItem);
        }
      });
    });

    return clonedSong;
  }

  foreachItem(func: EachItemCallback): void {
    this.lines.forEach((line) => {
      line.items.forEach(func);
    });
  }

  /**
   * Returns all unique chords used in the song
   * @returns {string[]} the chords
   */
  getChords(): string[] {
    const chords = new Set<string>();

    this.foreachItem((item: Item) => {
      if (!(item instanceof ChordLyricsPair)) {
        return;
      }

      const itemChords = (item as ChordLyricsPair).chords;

      if (itemChords && itemChords.length > 0) {
        chords.add(itemChords);
      }
    });

    return Array.from(chords);
  }

  /**
   * Returns all chord definitions from the song.
   * Definitions are made using the `{chord}` or `{define}` directive.
   * A chord definitions overrides a previous chord definition for the exact same chord.
   * @returns {Record<string, ChordDefinition>} the chord definitions
   * @see https://chordpro.org/chordpro/directives-define/
   * @see https://chordpro.org/chordpro/directives-chord/
   */
  getChordDefinitions(): Record<string, ChordDefinition> {
    const chordDefinitions: Record<string, ChordDefinition> = {};

    this.foreachItem((item: Item) => {
      if (!(item instanceof Tag)) {
        return;
      }

      const { chordDefinition } = (item as Tag);

      if (chordDefinition) {
        chordDefinitions[chordDefinition.name] = chordDefinition.clone();
      }
    });

    return chordDefinitions;
  }

  /**
   * Change the song contents inline. Return a new {@link Line} to replace it. Return `null` to remove it.
   * @example
   * // remove lines with only Tags:
   * song.mapLines((line) => {
   *   if (line.items.every(item => item instanceof Tag)) {
   *     return null;
   *   }
   *
   *   return line;
   * });
   * @param {MapLinesCallback} func the callback function
   * @returns {Song} the changed song
   */
  mapLines(func: MapLinesCallback): Song {
    const clonedSong = new Song();
    const builder = new SongBuilder(clonedSong);

    this.lines.forEach((line) => {
      const changedLine = func(line);

      if (changedLine) {
        builder.addLine();
        changedLine.items.forEach((item) => builder.addItem(item));
      }
    });

    return clonedSong;
  }

  private updateItem(
    findCallback: (_item: Item) => boolean,
    updateCallback: (_item: Item) => Item,
    notFoundCallback: (_song: Song) => Song,
  ): Song {
    let found = false;

    const updatedSong = this.mapItems((item) => {
      if (findCallback(item)) {
        found = true;
        return updateCallback(item);
      }

      return item;
    });

    if (!found) {
      return notFoundCallback(updatedSong);
    }

    return updatedSong;
  }

  private removeItem(callback: (_item: Item) => boolean): Song {
    return this.mapLines((line) => {
      const { items } = line;
      const index = items.findIndex(callback);

      if (index === -1) {
        return line;
      }

      if (items.length === 1) {
        return null;
      }

      return line.set({
        items: [...items.slice(0, index), ...items.slice(index + 1)],
      });
    });
  }
}

export default Song;<|MERGE_RESOLUTION|>--- conflicted
+++ resolved
@@ -6,17 +6,7 @@
 import ParserWarning from '../parser/parser_warning';
 import MetadataAccessors from './metadata_accessors';
 import Item from './item';
-<<<<<<< HEAD
-import TraceInfo from './trace_info';
-import FontStack from './font_stack';
-
-import {
-  ABC,
-  BRIDGE, CHORUS, GRID, LILYPOND, Modifier, NONE, ParagraphType, TAB, VERSE,
-} from '../constants';
-=======
 import { CHORUS, Modifier } from '../constants';
->>>>>>> 431d09ea
 
 import Tag, {
   CAPO,
@@ -28,35 +18,10 @@
 import SongBuilder from '../song_builder';
 import ChordDefinition from './chord_pro/chord_definition';
 
-<<<<<<< HEAD
-const START_TAG_TO_SECTION_TYPE = {
-  [START_OF_ABC]: ABC,
-  [START_OF_BRIDGE]: BRIDGE,
-  [START_OF_CHORUS]: CHORUS,
-  [START_OF_GRID]: GRID,
-  [START_OF_LY]: LILYPOND,
-  [START_OF_TAB]: TAB,
-  [START_OF_VERSE]: VERSE,
-};
-
-const END_TAG_TO_SECTION_TYPE = {
-  [END_OF_ABC]: ABC,
-  [END_OF_BRIDGE]: BRIDGE,
-  [END_OF_CHORUS]: CHORUS,
-  [END_OF_GRID]: GRID,
-  [END_OF_LY]: LILYPOND,
-  [END_OF_TAB]: TAB,
-  [END_OF_VERSE]: VERSE,
-};
+type EachItemCallback = (_item: Item) => void;
 
 type MapItemsCallback = (_item: Item) => Item | null;
 
-=======
-type EachItemCallback = (_item: Item) => void;
-
-type MapItemsCallback = (_item: Item) => Item | null;
-
->>>>>>> 431d09ea
 type MapLinesCallback = (_line: Line) => Line | null;
 
 /**
@@ -77,25 +42,9 @@
   metadata: Metadata;
 
   _bodyLines: Line[] | null = null;
-<<<<<<< HEAD
 
   _bodyParagraphs: Paragraph[] | null = null;
 
-  currentKey: string | null = null;
-
-  currentLine: Line | null = null;
-
-  fontStack: FontStack = new FontStack();
-
-  sectionType: ParagraphType = NONE;
-
-  transposeKey: string | null = null;
-
-=======
-
-  _bodyParagraphs: Paragraph[] | null = null;
-
->>>>>>> 431d09ea
   warnings: ParserWarning[] = [];
 
   /**

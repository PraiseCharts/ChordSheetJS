--- conflicted
+++ resolved
@@ -5,13 +5,10 @@
 import AstComponent from './ast_component';
 import TraceInfo from './trace_info';
 import ChordDefinition from './chord_pro/chord_definition';
-<<<<<<< HEAD
-=======
 
 import {
   ABC, BRIDGE, GRID, LILYPOND, TAB, VERSE,
 } from '../constants';
->>>>>>> c111d0e1
 
 export const ALBUM = 'album';
 
@@ -337,31 +334,6 @@
 
 export const READ_ONLY_TAGS = [_KEY];
 
-<<<<<<< HEAD
-const SECTION_END_TAGS = [
-  END_OF_ABC,
-  END_OF_BRIDGE,
-  END_OF_CHORUS,
-  END_OF_GRID,
-  END_OF_LY,
-  END_OF_TAB,
-  END_OF_VERSE,
-  END_OF_PART,
-];
-
-export const SECTION_START_TAGS = [
-  START_OF_ABC,
-  START_OF_BRIDGE,
-  START_OF_CHORUS,
-  START_OF_GRID,
-  START_OF_LY,
-  START_OF_TAB,
-  START_OF_VERSE,
-  START_OF_PART,
-];
-
-=======
->>>>>>> c111d0e1
 const INLINE_FONT_TAGS = [
   CHORDFONT,
   CHORDSIZE,
@@ -373,17 +345,6 @@
 
 const DIRECTIVES_WITH_RENDERABLE_LABEL = [
   CHORUS,
-<<<<<<< HEAD
-  START_OF_ABC,
-  START_OF_BRIDGE,
-  START_OF_CHORUS,
-  START_OF_GRID,
-  START_OF_LY,
-  START_OF_TAB,
-  START_OF_VERSE,
-  START_OF_PART,
-=======
->>>>>>> c111d0e1
 ];
 
 const ALIASES: Record<string, string> = {
@@ -436,6 +397,7 @@
 
 export const START_TAG = 'start_tag';
 export const END_TAG = 'end_tag';
+export const AUTO = 'auto';
 const SECTION_START_REGEX = /^start_of_(.+)$/;
 const SECTION_END_REGEX = /^end_of_(.+)$/;
 
@@ -470,13 +432,10 @@
   _value = '';
 
   chordDefinition?: ChordDefinition;
-<<<<<<< HEAD
-=======
 
   selector: string | null = null;
 
   isNegated = false;
->>>>>>> c111d0e1
 
   /**
    * The tag attributes. For example, section related tags can have a label:
@@ -495,7 +454,7 @@
   ) {
     super(traceInfo);
     this.parseNameValue(name, value);
-    this.attributes = attributes;
+    this.attributes = { ...attributes };
     this.selector = selector;
     this.isNegated = isNegated;
   }
@@ -548,7 +507,15 @@
     return parsed;
   }
 
-  static recognizeSectionTag(tagName: string): [string | null, string | null] {
+  static recognizeSectionTag(tagName: string, tagValue: string | null = null): [string | null, string | null] {
+    if (tagName === START_OF_PART && tagValue) {
+      return [START_TAG, tagValue.split(' ')[0].toLowerCase()];
+    }
+
+    if (tagName === END_OF_PART) {
+      return [END_TAG, AUTO];
+    }
+
     if (tagName in START_TAG_TO_SECTION_TYPE) {
       return [START_TAG, START_TAG_TO_SECTION_TYPE[tagName]];
     }
@@ -587,7 +554,7 @@
   }
 
   isSectionStart(): boolean {
-    const [tagType] = Tag.recognizeSectionTag(this.name);
+    const [tagType] = Tag.recognizeSectionTag(this.name, this.value);
     return tagType === START_TAG;
   }
 

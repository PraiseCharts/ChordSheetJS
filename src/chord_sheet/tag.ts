/**
 * Album meta directive. See https://www.chordpro.org/chordpro/directives-album/
 * @type {string}
 */
import AstComponent from './ast_component';
import TraceInfo from './trace_info';
import ChordDefinition from './chord_pro/chord_definition';

export const ALBUM = 'album';

/**
 * Arranger meta directive. See https://chordpro.org/chordpro/directives-arranger/
 * @type {string}
 */
export const ARRANGER = 'arranger';

/**
 * Artist meta directive. See https://www.chordpro.org/chordpro/directives-artist/
 * @type {string}
 */
export const ARTIST = 'artist';

/**
 * Capo meta directive. See https://www.chordpro.org/chordpro/directives-capo/
 * @type {string}
 */
export const CAPO = 'capo';

/**
 * Comment directive. See https://www.chordpro.org/chordpro/directives-comment/
 * @type {string}
 */
export const COMMENT = 'comment';

/**
 * Composer meta directive. See https://www.chordpro.org/chordpro/directives-composer/
 * @type {string}
 */
export const COMPOSER = 'composer';

/**
 * Copyright meta directive. See https://www.chordpro.org/chordpro/directives-copyright/
 * @type {string}
 */
export const COPYRIGHT = 'copyright';

/**
 * Duration meta directive. See https://www.chordpro.org/chordpro/directives-duration/
 * @type {string}
 */
export const DURATION = 'duration';

/**
 * End of ABC music notation section See https://chordpro.org/chordpro/directives-env_abc/
 * @type {string}
 */
export const END_OF_ABC = 'end_of_abc';

/**
 * End of bridge directive. See https://chordpro.org/chordpro/directives-env_bridge/
 * @type {string}
 */
export const END_OF_BRIDGE = 'end_of_bridge';

/**
 * End of chorus directive. See https://www.chordpro.org/chordpro/directives-env_chorus/
 * @type {string}
 */
export const END_OF_CHORUS = 'end_of_chorus';

/**
 * End of grid directive. See https://www.chordpro.org/chordpro/directives-env_grid/
 * @type {string}
 */
export const END_OF_GRID = 'end_of_grid';

/**
 * End of Lilypond music notation section See https://chordpro.org/chordpro/directives-env_ly/
 * @type {string}
 */
export const END_OF_LY = 'end_of_ly';

/**
 * End of tab directive. See https://www.chordpro.org/chordpro/directives-env_tab/
 * @type {string}
 */
export const END_OF_TAB = 'end_of_tab';

/**
 * End of verse directive. See https://www.chordpro.org/chordpro/directives-env_verse/
 * @type {string}
 */
export const END_OF_VERSE = 'end_of_verse';

/**
 * Key meta directive. See https://www.chordpro.org/chordpro/directives-key/
 * @type {string}
 */
export const KEY = 'key';

/**
 * _Key meta directive. Reflects the key as transposed by the capo value
 * See https://www.chordpro.org/chordpro/directives-key/
 * @type {string}
 */
export const _KEY = '_key';

/**
 * Lyricist meta directive. See https://www.chordpro.org/chordpro/directives-lyricist/
 * @type {string}
 */
export const LYRICIST = 'lyricist';

/**
 * Sorttitle meta directive. See https://chordpro.org/chordpro/directives-sorttitle/
 * @type {string}
 */
export const SORTTITLE = 'sorttitle';

/**
 * Start of ABC music notation section See https://chordpro.org/chordpro/directives-env_abc/
 * @type {string}
 */
export const START_OF_ABC = 'start_of_abc';

/**
 * Start of bridge directive. See https://chordpro.org/chordpro/directives-env_bridge/
 * @type {string}
 */
export const START_OF_BRIDGE = 'start_of_bridge';

/**
 * Start of chorus directive. See https://www.chordpro.org/chordpro/directives-env_chorus/
 * @type {string}
 */
export const START_OF_CHORUS = 'start_of_chorus';

/**
 * Start of grid directive. See https://www.chordpro.org/chordpro/directives-env_grid/
 * @type {string}
 */
export const START_OF_GRID = 'start_of_grid';

/**
 * Start of Lilypond music notation section See https://chordpro.org/chordpro/directives-env_ly/
 * @type {string}
 */
export const START_OF_LY = 'start_of_ly';

/**
 * Start of tab directive. See https://www.chordpro.org/chordpro/directives-env_tab/
 * @type {string}
 */
export const START_OF_TAB = 'start_of_tab';

/**
 * Start of verse directive. See https://www.chordpro.org/chordpro/directives-env_verse/
 * @type {string}
 */
export const START_OF_VERSE = 'start_of_verse';

/**
 * Subtitle meta directive. See https://www.chordpro.org/chordpro/directives-subtitle/
 * @type {string}
 */
export const SUBTITLE = 'subtitle';

/**
 * Tempo meta directive. See https://www.chordpro.org/chordpro/directives-tempo/
 * @type {string}
 */
export const TEMPO = 'tempo';

/**
 * Time meta directive. See https://www.chordpro.org/chordpro/directives-time/
 * @type {string}
 */
export const TIME = 'time';

/**
 * Title meta directive. See https://www.chordpro.org/chordpro/directives-title/
 * @type {string}
 */
export const TITLE = 'title';

/**
 * Transpose meta directive. See: https://www.chordpro.org/chordpro/directives-transpose/
 * @type {string}
 */
export const TRANSPOSE = 'transpose';

/**
 * New Key meta directive. See: https://github.com/BetterMusic/ChordSheetJS/issues/53
 * @type {string}
 */
export const NEW_KEY = 'new_key';

/**
 * Year meta directive. See https://www.chordpro.org/chordpro/directives-year/
 * @type {string}
 */
export const YEAR = 'year';

/**
 * Chordfont directive. See https://www.chordpro.org/chordpro/directives-props_chord_legacy/
 * @type {string}
 */
export const CHORDFONT = 'chordfont';

/**
 * Chordfont directive. See https://www.chordpro.org/chordpro/directives-props_chord_legacy/
 * @type {string}
 */
export const CHORDSIZE = 'chordsize';

/**
 * Chordfont directive. See https://www.chordpro.org/chordpro/directives-props_chord_legacy/
 * @type {string}
 */
export const CHORDCOLOUR = 'chordcolour';

/**
 * Chordfont directive. See https://www.chordpro.org/chordpro/directives-props_text_legacy/
 * @type {string}
 */
export const TEXTFONT = 'textfont';

/**
 * Chordfont directive. See https://www.chordpro.org/chordpro/directives-props_text_legacy/
 * @type {string}
 */
export const TEXTSIZE = 'textsize';

/**
 * Chordfont directive. See https://www.chordpro.org/chordpro/directives-props_text_legacy/
 * @type {string}
 */
export const TEXTCOLOUR = 'textcolour';

/**
 * Chordfont directive. See https://www.chordpro.org/chordpro/directives-props_title_legacy/
 * @type {string}
 */
export const TITLEFONT = 'titlefont';

/**
 * Chordfont directive. See https://www.chordpro.org/chordpro/directives-props_title_legacy/
 * @type {string}
 */
export const TITLESIZE = 'titlesize';

/**
 * Chordfont directive. See https://www.chordpro.org/chordpro/directives-props_title_legacy/
 * @type {string}
 */
export const TITLECOLOUR = 'titlecolour';

/**
 * Chorus directive. Support repeating an earlier defined section.
 * See https://www.chordpro.org/chordpro/directives-env_chorus/
 * @type {string}
 */
export const CHORUS = 'chorus';

/**
 * Chord type directive. Determines the type of chords used in the rendered chord sheet.
 * Possible values are 'solfege', 'symbol', 'numeral' and 'number'
 * @see https://github.com/bettermusic/ChordSheetJS/issues/352
 * @type {string}
 */
export const CHORD_STYLE = 'chord_style';

export type ChordType = 'symbol' | 'numeral' | 'number' | 'solfege' | null;

const CHORDFONT_SHORT = 'cf';
const CHORDSIZE_SHORT = 'cs';
const COMMENT_SHORT = 'c';
const END_OF_BRIDGE_SHORT = 'eob';
const END_OF_CHORUS_SHORT = 'eoc';
const END_OF_GRID_SHORT = 'eog';
const END_OF_TAB_SHORT = 'eot';
const END_OF_VERSE_SHORT = 'eov';
const NEW_KEY_SHORT = 'nk';
const START_OF_BRIDGE_SHORT = 'sob';
const START_OF_CHORUS_SHORT = 'soc';
const START_OF_GRID_SHORT = 'sog';
const START_OF_TAB_SHORT = 'sot';
const START_OF_VERSE_SHORT = 'sov';
const SUBTITLE_SHORT = 'st';
const TEXTFONT_SHORT = 'tf';
const TEXTSIZE_SHORT = 'ts';
const TITLE_SHORT = 't';

const RENDERABLE_TAGS = [COMMENT];

export const META_TAGS = [
  ALBUM,
  ARRANGER,
  ARTIST,
  CAPO,
  CHORD_STYLE,
  COMPOSER,
  COPYRIGHT,
  DURATION,
  KEY,
  LYRICIST,
  SORTTITLE,
  SUBTITLE,
  TEMPO,
  TIME,
  TITLE,
  YEAR,
];

export const READ_ONLY_TAGS = [_KEY];

const SECTION_END_TAGS = [
  END_OF_ABC,
  END_OF_BRIDGE,
  END_OF_CHORUS,
  END_OF_GRID,
  END_OF_LY,
  END_OF_TAB,
  END_OF_VERSE,
];

export const SECTION_START_TAGS = [
  START_OF_ABC,
  START_OF_BRIDGE,
  START_OF_CHORUS,
  START_OF_GRID,
  START_OF_LY,
  START_OF_TAB,
  START_OF_VERSE,
];

const INLINE_FONT_TAGS = [
  CHORDFONT,
  CHORDSIZE,
  CHORDCOLOUR,
  TEXTFONT,
  TEXTSIZE,
  TEXTCOLOUR,
];

const DIRECTIVES_WITH_RENDERABLE_LABEL = [
  CHORUS,
  START_OF_ABC,
  START_OF_BRIDGE,
  START_OF_CHORUS,
  START_OF_GRID,
  START_OF_LY,
  START_OF_TAB,
  START_OF_VERSE,
];

const ALIASES: Record<string, string> = {
  [CHORDFONT_SHORT]: CHORDFONT,
  [CHORDSIZE_SHORT]: CHORDSIZE,
  [COMMENT_SHORT]: COMMENT,
  [END_OF_BRIDGE_SHORT]: END_OF_BRIDGE,
  [END_OF_CHORUS_SHORT]: END_OF_CHORUS,
  [END_OF_GRID_SHORT]: END_OF_GRID,
  [END_OF_TAB_SHORT]: END_OF_TAB,
  [END_OF_VERSE_SHORT]: END_OF_VERSE,
  [NEW_KEY_SHORT]: NEW_KEY,
  [START_OF_BRIDGE_SHORT]: START_OF_BRIDGE,
  [START_OF_CHORUS_SHORT]: START_OF_CHORUS,
  [START_OF_GRID_SHORT]: START_OF_GRID,
  [START_OF_TAB_SHORT]: START_OF_TAB,
  [START_OF_VERSE_SHORT]: START_OF_VERSE,
  [SUBTITLE_SHORT]: SUBTITLE,
  [TEXTFONT_SHORT]: TEXTFONT,
  [TEXTSIZE_SHORT]: TEXTSIZE,
  [TITLE_SHORT]: TITLE,
};

const TAG_REGEX = /^([^:\s]+)(:?\s*(.+))?$/;
const CUSTOM_META_TAG_NAME_REGEX = /^x_(.+)$/;

export function isReadonlyTag(tagName: string) {
  return READ_ONLY_TAGS.includes(tagName);
}

const translateTagNameAlias = (name: string) => {
  if (!name) {
    return name;
  }

  const sanitizedName = name.trim();

  if (sanitizedName in ALIASES) {
    return ALIASES[sanitizedName];
  }

  return sanitizedName;
};

/**
 * Represents a tag/directive. See https://www.chordpro.org/chordpro/chordpro-directives/
 */
class Tag extends AstComponent {
  _isMetaTag = false;

  _originalName = '';

  _name = '';

  _value = '';

<<<<<<< HEAD
=======
  chordDefinition?: ChordDefinition;

>>>>>>> 431d09ea
  constructor(name: string, value: string | null = null, traceInfo: TraceInfo | null = null) {
    super(traceInfo);
    this.parseNameValue(name, value);
  }

  private parseNameValue(name: string, value: string | null): void {
    if (name === 'meta') {
      this.parseMetaTag(value);
    } else {
      this.name = name;
      this.value = value || '';
    }
  }

  private parseMetaTag(value: string | null) {
    if (!value) {
      throw new Error('Expected value');
    }

    const [metaName, metaValue] = value.split(/\s(.+)/);
    this.name = metaName;
    this.value = metaValue || '';
    this._isMetaTag = true;
  }

  static parse(tag: string | Tag): Tag | null {
    if (tag instanceof Tag) {
      return tag;
    }

    return this.parseWithRegex(tag, TAG_REGEX);
  }

  static parseWithRegex(tag: string, regex: RegExp): Tag | null {
    const matches = tag.match(regex);

    if (matches !== null) {
      return new Tag(matches[1], matches[3] || null);
    }

    return null;
  }

  static parseOrFail(tag: string | Tag): Tag {
    const parsed = this.parse(tag);

    if (!parsed) {
      throw new Error(`Failed to parse ${tag}`);
    }

    return parsed;
  }

  isSectionDelimiter(): boolean {
    return this.isSectionStart() || this.isSectionEnd();
  }

  isSectionStart(): boolean {
    return SECTION_START_TAGS.includes(this.name);
  }

  isSectionEnd(): boolean {
    return SECTION_END_TAGS.includes(this.name);
  }

  isInlineFontTag(): boolean {
    return INLINE_FONT_TAGS.includes(this.name);
  }

  set name(name) {
    this._name = translateTagNameAlias(name);
    this._originalName = name;
  }

  /**
   * The tag full name. When the original tag used the short name, `name` will return the full name.
   * @member
   * @type {string}
   */
  get name() {
    return this._name.trim();
  }

  /**
   * The original tag name that was used to construct the tag.
   * @member
   * @type {string}
   */
  get originalName() {
    return this._originalName.trim();
  }

  set value(value) {
    this._value = value || '';
  }

  /**
   * The tag value
   * @member
   * @type {string}
   */
  get value(): string {
    return `${this._value}`.trim();
  }

  /**
   * Checks whether the tag value is a non-empty string.
   * @returns {boolean}
   */
  hasValue(): boolean {
    return this.value.length > 0;
  }

  /**
   * Checks whether the tag is usually rendered inline. It currently only applies to comment tags.
   * @returns {boolean}
   */
  isRenderable(): boolean {
    return RENDERABLE_TAGS.includes(this.name) || this.hasRenderableLabel();
  }

  /**
   * Check whether this tag's label (if any) should be rendered, as applicable to tags like
   * `start_of_verse` and `start_of_chorus`.
   * See https://chordpro.org/chordpro/directives-env_chorus/, https://chordpro.org/chordpro/directives-env_verse/,
   * https://chordpro.org/chordpro/directives-env_bridge/, https://chordpro.org/chordpro/directives-env_tab/
   */
  hasRenderableLabel(): boolean {
    return DIRECTIVES_WITH_RENDERABLE_LABEL.includes(this.name) && this.hasValue();
  }

  /**
   * Checks whether the tag is either a standard meta tag or a custom meta directive (`{x_some_name}`)
   * @returns {boolean}
   */
  isMetaTag(): boolean {
    return this._isMetaTag || CUSTOM_META_TAG_NAME_REGEX.test(this.name) || META_TAGS.indexOf(this.name) !== -1;
  }

  /**
   * Returns a clone of the tag.
   * @returns {Tag} The cloned tag
   */
  clone(): Tag {
    return new Tag(this._originalName, this.value);
  }

  toString(): string {
    return `Tag(name=${this.name}, value=${this.value})`;
  }

  set({ value }: { value: string }): Tag {
    return new Tag(this._originalName, value);
  }
}

export default Tag;<|MERGE_RESOLUTION|>--- conflicted
+++ resolved
@@ -408,11 +408,8 @@
 
   _value = '';
 
-<<<<<<< HEAD
-=======
   chordDefinition?: ChordDefinition;
 
->>>>>>> 431d09ea
   constructor(name: string, value: string | null = null, traceInfo: TraceInfo | null = null) {
     super(traceInfo);
     this.parseNameValue(name, value);

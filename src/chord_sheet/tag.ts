--- conflicted
+++ resolved
@@ -238,8 +238,6 @@
 
 export const READ_ONLY_TAGS = [_KEY];
 
-<<<<<<< HEAD
-=======
 const SECTION_DELIMITERS = [
   START_OF_CHORUS,
   END_OF_CHORUS,
@@ -265,7 +263,6 @@
   START_OF_TAB,
 ];
 
->>>>>>> 039aa11a
 const ALIASES: Record<string, string> = {
   [TITLE_SHORT]: TITLE,
   [SUBTITLE_SHORT]: SUBTITLE,
@@ -367,8 +364,6 @@
     return parsed;
   }
 
-<<<<<<< HEAD
-=======
   isSectionDelimiter(): boolean {
     return SECTION_DELIMITERS.includes(this.name);
   }
@@ -377,7 +372,6 @@
     return INLINE_FONT_TAGS.includes(this.name);
   }
 
->>>>>>> 039aa11a
   set name(name) {
     this._name = translateTagNameAlias(name);
     this._originalName = name;
@@ -427,9 +421,6 @@
    * @returns {boolean}
    */
   isRenderable(): boolean {
-<<<<<<< HEAD
-    return RENDERABLE_TAGS.indexOf(this.name) !== -1;
-=======
     return RENDERABLE_TAGS.includes(this.name) || this.hasRenderableLabel();
   }
 
@@ -441,7 +432,6 @@
    */
   hasRenderableLabel(): boolean {
     return DIRECTIVES_WITH_RENDERABLE_LABEL.includes(this.name) && this.hasValue();
->>>>>>> 039aa11a
   }
 
   /**
@@ -467,13 +457,6 @@
   set({ value }: { value: string }): Tag {
     return new Tag(this._originalName, value);
   }
-<<<<<<< HEAD
-
-  setValue(value: string): Tag {
-    return this.set({ value });
-  }
-=======
->>>>>>> 039aa11a
 }
 
 export default Tag;
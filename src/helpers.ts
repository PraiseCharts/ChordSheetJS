--- conflicted
+++ resolved
@@ -5,10 +5,7 @@
 import { CAPO, CHORD_STYLE, ChordType } from './chord_sheet/tag';
 import Line from './chord_sheet/line';
 import FormattingContext from './formatter/formatting_context';
-<<<<<<< HEAD
-=======
 import { Modifier } from './constants';
->>>>>>> 14d2055e
 
 export function transposeDistance(transposeKey: string, songKey: string): number {
   if (/^\d+$/.test(transposeKey)) {

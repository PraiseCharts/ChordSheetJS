--- conflicted
+++ resolved
@@ -29,9 +29,6 @@
   return transpose;
 }
 
-<<<<<<< HEAD
-export function renderChord(chordString: string, line: Line, song: Song, renderKey: Key | null = null): string {
-=======
 interface RenderChordOptions {
   renderKey?: Key | null;
   useUnicodeModifier?: boolean;
@@ -48,7 +45,6 @@
     normalizeChords = true,
   }: RenderChordOptions = {},
 ): string {
->>>>>>> bfcc3cac
   const chord = Chord.parse(chordString);
   const songKey = song.key;
   const capo = parseInt(song.metadata.getSingle(CAPO), 10);
@@ -59,18 +55,10 @@
 
   const effectiveTransposeDistance = chordTransposeDistance(capo, line.transposeKey, songKey, renderKey);
   const effectiveKey = renderKey || Key.wrap(line.key || song.key)?.transpose(effectiveTransposeDistance) || null;
-<<<<<<< HEAD
-
-  return chord
-    .transpose(effectiveTransposeDistance)
-    .normalize(effectiveKey)
-    .toString();
-=======
   const transposedChord = chord.transpose(effectiveTransposeDistance);
   const normalizedChord = (normalizeChords ? transposedChord.normalize(effectiveKey) : transposedChord);
 
   return normalizedChord.toString({ useUnicodeModifier });
->>>>>>> bfcc3cac
 }
 
 /**

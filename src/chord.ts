--- conflicted
+++ resolved
@@ -1,13 +1,7 @@
 import { parse } from './parser/chord_peg_parser';
 import Key from './key';
-<<<<<<< HEAD
-import SUFFIX_MAPPING from './normalize_mappings/suffix-normalize-mapping';
-import { deprecate, isMinor } from './utilities';
+import { deprecate, isMinor, normalizeChordSuffix } from './utilities';
 import ChordParsingError from './chord_parsing_error';
-
-=======
-import { deprecate, isMinor, normalizeChordSuffix } from './utilities';
->>>>>>> adbee05d
 import {
   ChordType,
   Modifier,
@@ -83,11 +77,7 @@
 
     let chordSymbolChord = new Chord({
       suffix: this.suffix ? normalizeChordSuffix(this.suffix) : null,
-<<<<<<< HEAD
       root: this.root?.toChordSymbol(keyObj) || null,
-=======
-      root: this.root?.toChordSymbol(keyObj),
->>>>>>> adbee05d
       bass: this.bass?.toChordSymbol(keyObj) || null,
     });
 
@@ -139,11 +129,7 @@
 
     return new Chord({
       suffix: normalizeChordSuffix(this.suffix),
-<<<<<<< HEAD
       root: this.root?.toNumeric(keyObj) || null,
-=======
-      root: this.root?.toNumeric(keyObj),
->>>>>>> adbee05d
       bass: this.bass?.toNumeric(keyObj) || null,
     });
   }
@@ -258,17 +244,10 @@
   normalize(key: Key | string | null = null, { normalizeSuffix = true } = {}): Chord {
     const suffix = normalizeSuffix ? normalizeChordSuffix(this.suffix) : this.suffix;
     let normalizedRoot = this.root;
-<<<<<<< HEAD
 
     if (this.root) {
       normalizedRoot = this.root.normalize();
 
-=======
-
-    if (this.root) {
-      normalizedRoot = this.root.normalize();
-
->>>>>>> adbee05d
       if (key) {
         normalizedRoot = normalizedRoot.normalizeEnharmonics(key);
       }
@@ -343,7 +322,6 @@
     this.bass = this.determineBass({
       bass, bassBase, bassModifier, chordType,
     });
-<<<<<<< HEAD
   }
 
   equals(otherChord: Chord): boolean {
@@ -352,16 +330,6 @@
       && Key.equals(this.bass, otherChord.bass);
   }
 
-=======
-  }
-
-  equals(otherChord: Chord): boolean {
-    return this.suffix === otherChord.suffix
-      && Key.equals(this.root, otherChord.root)
-      && Key.equals(this.bass, otherChord.bass);
-  }
-
->>>>>>> adbee05d
   determineRoot(
     {
       root,
@@ -381,18 +349,8 @@
       return root;
     }
 
-<<<<<<< HEAD
-    if (!base) {
-      return null;
-    }
-
-    if (!chordType) {
-      throw new Error('Can\'t resolve at this point without a chord type');
-    }
-=======
     if (!base) return null;
     if (!chordType) throw new Error('Can\'t resolve at this point without a chord type');
->>>>>>> adbee05d
 
     return Key.resolve({
       key: base,
@@ -415,18 +373,9 @@
       chordType: ChordType | null,
     },
   ): Key | null {
-<<<<<<< HEAD
-    if (bass) {
-      return bass;
-    }
-
-    if (!bassBase) {
-      return null;
-    }
-
-    if (!chordType) {
-      throw new Error('Can\'t resolve at this point without a chord type');
-    }
+    if (bass) return bass;
+    if (!bassBase) return null;
+    if (!chordType) throw new Error('Can\'t resolve at this point without a chord type');
 
     return Key.resolve({
       key: bassBase,
@@ -440,24 +389,6 @@
     return this.root?.isMinor() || false;
   }
 
-=======
-    if (bass) return bass;
-    if (!bassBase) return null;
-    if (!chordType) throw new Error('Can\'t resolve at this point without a chord type');
-
-    return Key.resolve({
-      key: bassBase,
-      modifier: bassModifier || null,
-      minor: false,
-      keyType: chordType,
-    });
-  }
-
-  isMinor(): boolean {
-    return this.root?.isMinor() || false;
-  }
-
->>>>>>> adbee05d
   makeMinor(): Chord {
     return this.set({
       root: this.root?.makeMinor() || null,

import { parse } from './parser/chord_peg_parser';
import Key from './key';
import SUFFIX_MAPPING from './normalize_mappings/suffix-normalize-mapping';
import { deprecate, isMinor } from './utilities';
import {
  ChordType, Modifier, NUMERAL, NUMERIC, SYMBOL,
} from './constants';

function normalizeChordSuffix(suffix: string | null): string | null {
  if (suffix === null) {
    return null;
  }

  if (SUFFIX_MAPPING[suffix] === '[blank]') {
    return null;
  }

  return SUFFIX_MAPPING[suffix] || suffix;
}

interface ChordProperties {
  root?: Key;
  suffix?: string | null;
  bass?: Key | null;
}

/**
 * Represents a Chord, consisting of a root, suffix (quality) and bass
 */
class Chord implements ChordProperties {
  bass: Key | null;

  root: Key;

  suffix: string | null;

  /**
   * Tries to parse a chord string into a chord
<<<<<<< HEAD
   * @param chordString the chord string, eg `Esus4/G#` or `1sus4/#3`
=======
   * Any leading or trailing whitespace is removed first, so a chord like `  \n  E/G# \r ` is valid.
   * @param chordString the chord string, eg `Esus4/G#` or `1sus4/#3`.
>>>>>>> 039aa11a
   * @returns {Chord|null}
   */
  static parse(chordString: string): Chord | null {
    try {
      return this.parseOrFail(chordString);
    } catch (_error) {
      return null;
    }
  }

  static parseOrFail(chordString: string): Chord {
<<<<<<< HEAD
    const ast = parse(chordString);
=======
    const ast = parse(chordString.trim());
>>>>>>> 039aa11a
    return new Chord(ast);
  }

  /**
   * Returns a deep copy of the chord
   * @returns {Chord}
   */
  clone(): Chord {
    return this.set({});
  }

  /**
   * Converts the chord to a chord symbol, using the supplied key as a reference.
   * For example, a numeric chord `#4` with reference key `E` will return the chord symbol `A#`.
   * When the chord is already a chord symbol, it will return a clone of the object.
   * @param {Key|string|null} [referenceKey=null] the reference key. The key is required when converting a
   * numeric or numeral.
   * @returns {Chord} the chord symbol
   */
  toChordSymbol(referenceKey: Key | string | null = null): Chord {
    if (this.isChordSymbol()) {
      return this.clone();
    }

    const keyObj = Key.wrapOrFail(referenceKey);

    let chordSymbolChord = new Chord({
      suffix: this.suffix ? normalizeChordSuffix(this.suffix) : null,
      root: this.root.toChordSymbol(keyObj),
      bass: this.bass?.toChordSymbol(keyObj) || null,
    });

    if (this.root.isMinor()) {
      chordSymbolChord = chordSymbolChord.makeMinor();
    }

    chordSymbolChord = chordSymbolChord.normalize(referenceKey);

    return chordSymbolChord;
  }

  /**
   * Converts the chord to a chord symbol string, using the supplied key as a reference.
   * For example, a numeric chord `#4` with reference key `E` will return the chord symbol `A#`.
   * When the chord is already a chord symbol, it will return a string version of the chord.
   * @param {Key|string|null} [referenceKey=null] the reference key. The key is required when converting a
   * numeric or numeral.
   * @returns {string} the chord symbol string
   * @see {toChordSymbol}
   */
  toChordSymbolString(referenceKey: Key | string | null = null): string {
    return this.toChordSymbol(referenceKey).toString();
  }

  /**
   * Determines whether the chord is a chord symbol
   * @returns {boolean}
   */
  isChordSymbol(): boolean {
    return this.is(SYMBOL);
  }

  /**
   * Converts the chord to a numeric chord, using the supplied key as a reference.
   * For example, a chord symbol A# with reference key E will return the numeric chord #4.
   * @param {Key|string|null} [referenceKey=null] the reference key. The key is required when converting a chord symbol
   * @returns {Chord} the numeric chord
   */
  toNumeric(referenceKey: Key | string | null = null): Chord {
    if (this.isNumeric()) {
      return this.clone();
    }

    if (this.isNumeral()) {
      return this.transform((key) => key.toNumeric());
    }

    const keyObj = Key.wrapOrFail(referenceKey);

    return new Chord({
      suffix: normalizeChordSuffix(this.suffix),
      root: this.root.toNumeric(keyObj),
      bass: this.bass?.toNumeric(keyObj) || null,
    });
  }

  /**
   * Converts the chord to a numeral chord, using the supplied key as a reference.
   * For example, a chord symbol A# with reference key E will return the numeral chord #IV.
   * @param {Key|string|null} [referenceKey=null] the reference key. The key is required when converting a chord symbol
   * @returns {Chord} the numeral chord
   */
  toNumeral(referenceKey: Key | string | null = null): Chord {
    if (this.isNumeral()) {
      return this.clone();
    }

    if (this.isNumeric()) {
      return this.transform((key) => key.toNumeral());
    }

    const keyObj = Key.wrapOrFail(referenceKey);

    return new Chord({
      suffix: normalizeChordSuffix(this.suffix),
      root: keyObj ? this.root.toNumeral(keyObj) : null,
      bass: this.bass?.toNumeral(keyObj) || null,
    });
  }

  /**
   * Converts the chord to a numeral chord string, using the supplied kye as a reference.
   * For example, a chord symbol A# with reference key E will return the numeral chord #4.
   * @param {Key|string|null} [referenceKey=null] the reference key. The key is required when converting a chord symbol
   * @returns {string} the numeral chord string
   * @see {toNumeral}
   */
  toNumeralString(referenceKey: Key | string | null = null): string {
    return this.toNumeral(referenceKey).toString();
  }

  /**
   * Determines whether the chord is numeric
   * @returns {boolean}
   */
  isNumeric(): boolean {
    return this.is(NUMERIC);
  }

  /**
   * Converts the chord to a numeric chord string, using the supplied kye as a reference.
   * For example, a chord symbol A# with reference key E will return the numeric chord #4.
   * @param {Key|string|null} [referenceKey=null] the reference key. The key is required when converting a chord symbol
   * @returns {string} the numeric chord string
   * @see {toNumeric}
   */
  toNumericString(referenceKey: Key | string | null = null): string {
    return this.toNumeric(referenceKey).toString();
  }

  /**
   * Determines whether the chord is a numeral
   * @returns {boolean}
   */
  isNumeral(): boolean {
    return this.is(NUMERAL);
  }

  /**
   * Converts the chord to a string, eg `Esus4/G#` or `1sus4/#3`
   * @returns {string} the chord string
   */
  toString(): string {
    const chordString = this.root.toString({ showMinor: false }) + (this.suffix || '');

    if (this.bass) {
      return `${chordString}/${this.bass.toString()}`;
    }

    return chordString;
  }

  /**
   * Normalizes the chord root and bass notes:
   * - Fb becomes E
   * - Cb becomes B
   * - B# becomes C
   * - E# becomes F
   * - 4b becomes 3
   * - 1b becomes 7
   * - 7# becomes 1
   * - 3# becomes 4
   *
   * Besides that it normalizes the suffix if `normalizeSuffix` is `true`.
   * For example, `sus2` becomes `2`, `sus4` becomes `sus`.
   * All suffix normalizations can be found in `src/normalize_mappings/suffix-mapping.txt`.
   *
   * When the chord is minor, bass notes are normalized off of the relative major
   * of the root note. For example, `Em/A#` becomes `Em/Bb`.
   * @param {Key|string} [key=null] the key to normalize to
   * @param {Object} [options={}] options
   * @param {boolean} [options.normalizeSuffix=true] whether to normalize the chord suffix after transposing
   * @returns {Chord} the normalized chord
   */
  normalize(key: Key | string | null = null, { normalizeSuffix = true } = {}): Chord {
    const suffix = normalizeSuffix ? normalizeChordSuffix(this.suffix) : this.suffix;

    let bassRootKey = this.root.normalize();
    if (this.root.isMinor() && this.bass) {
      bassRootKey = this.root.transpose(3).removeMinor().normalize();
    }

    return this.set({
      suffix,
      root: this.root.normalize().normalizeEnharmonics(key),
      bass: this.bass ? this.bass.normalize().normalizeEnharmonics(bassRootKey) : null,
    });
  }

  /**
   * Switches to the specified modifier
   * @param newModifier the modifier to use: `'#'` or `'b'`
   * @returns {Chord} the new, changed chord
   */
  useModifier(newModifier: Modifier): Chord {
    return this.transform((key) => key.useModifier(newModifier));
  }

  /**
   * Transposes the chord up by 1 semitone. Eg. A becomes A#, Eb becomes E
   * @returns {Chord} the new, transposed chord
   */
  transposeUp(): Chord {
    return this.transform((key) => key.transposeUp());
  }

  /**
   * Transposes the chord down by 1 semitone. Eg. A# becomes A, E becomes Eb
   * @returns {Chord} the new, transposed chord
   */
  transposeDown(): Chord {
    return this.transform((key) => key.transposeDown());
  }

  /**
   * Transposes the chord by the specified number of semitones
   * @param delta de number of semitones
   * @returns {Chord} the new, transposed chord
   */
  transpose(delta: number): Chord {
    return this.transform((key) => key.transpose(delta));
  }

  constructor(
    {
      base = null,
      modifier = null,
      suffix = null,
      bassBase = null,
      bassModifier = null,
      root = null,
      bass = null,
    }: {
      base?: string | number | null,
      modifier?: Modifier | null,
      suffix?: string | null,
      bassBase?: string | number | null,
      bassModifier?: Modifier | null,
      root?: Key | null,
      bass?: Key | null,
    },
  ) {
    this.suffix = suffix || null;
    this.root = this.determineRoot(root, base, modifier, suffix);
    this.bass = this.determineBass(bass, bassBase, bassModifier);
  }

  determineRoot(root: Key | null, base: string | number | null, modifier: Modifier | null, suffix: string | null): Key {
    if (root) {
      return root;
    }

    if (!base) throw new Error('Expected base');

    return new Key({ note: base, modifier, minor: isMinor(suffix) });
  }

  determineBass(bass: Key | null, bassBase: string | number | null, bassModifier: Modifier | null): Key | null {
    if (bass) {
      return bass;
    }

    if (bassBase) {
      return new Key({ note: bassBase, modifier: bassModifier || null, minor: false });
    }

    return null;
  }

  makeMinor(): Chord {
    if (!this.suffix || this.suffix[0] !== 'm') {
      return this.set({ suffix: `m${this.suffix || ''}` });
    }

    return this.clone();
  }

  set(properties: ChordProperties): Chord {
    return new Chord(
      {
        root: this.root.clone(),
        suffix: this.suffix,
        bass: this.bass?.clone() || null,
        ...properties,
      },
    );
  }

  private is(type: ChordType): boolean {
    return this.root.is(type) && (!this.bass || this.bass.is(type));
  }

  private transform(transformFunc: (_key: Key) => Key): Chord {
    return this.set({
      root: transformFunc(this.root),
      bass: this.bass ? transformFunc(this.bass) : null,
    });
  }
}

/**
 * Tries to parse a chord string into a chord
 * @param chordString the chord string, eg Esus4/G# or 1sus4/#3
 * @deprecated Please use {@link Chord.parse} instead
 * @returns {Chord|null}
 */
export function parseChord(chordString: string): Chord | null {
  deprecate('parseChord() is deprecated, please use Chord.parse() instead');
  return Chord.parse(chordString);
}

export default Chord;<|MERGE_RESOLUTION|>--- conflicted
+++ resolved
@@ -36,12 +36,8 @@
 
   /**
    * Tries to parse a chord string into a chord
-<<<<<<< HEAD
-   * @param chordString the chord string, eg `Esus4/G#` or `1sus4/#3`
-=======
    * Any leading or trailing whitespace is removed first, so a chord like `  \n  E/G# \r ` is valid.
    * @param chordString the chord string, eg `Esus4/G#` or `1sus4/#3`.
->>>>>>> 039aa11a
    * @returns {Chord|null}
    */
   static parse(chordString: string): Chord | null {
@@ -53,11 +49,7 @@
   }
 
   static parseOrFail(chordString: string): Chord {
-<<<<<<< HEAD
-    const ast = parse(chordString);
-=======
     const ast = parse(chordString.trim());
->>>>>>> 039aa11a
     return new Chord(ast);
   }
 

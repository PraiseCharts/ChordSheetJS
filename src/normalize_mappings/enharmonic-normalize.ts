const enharmonics: Record<string, Record<string, string>> = {
  'Ab': {
    'B': 'Cb',
  },
  'Cb': {
    'B': 'Cb',
    'A#': 'Bb',
    'E': 'Fb',
  },
  'C': {
    'C#': 'Db',
    'D#': 'Eb',
    'F#': 'Gb',
    'G#': 'Ab',
    'A#': 'Bb',
  },
  'C#': {
    'Eb': 'D#',
    'Bb': 'A#',
  },
  'Db': {
    'B': 'Cb',
    'F#': 'Gb',
  },
  'D': {
    'D#': 'Eb',
    'A#': 'Bb',
    'Gb': 'F#',
  },
  'Eb': {
    'D#': 'Eb',
    'F#': 'Gb',
    'G#': 'Ab',
    'A#': 'Bb'
  },
  'E': {
    'Ab': 'G#',
    'A#': 'Bb',
    'D#': 'Eb',
    'Db': 'C#',
    'Eb': 'D#',
  },
  'F': {
    'A#': 'Bb',
    'F#': 'Gb',
    'D#': 'Eb',
    'G#': 'Ab',
  },
  'F#': {
    'Bb': 'A#',
    'Eb': 'D#',
  },
  'Gb': {
    'A#': 'Bb',
    'D#': 'Eb',
    'G#': 'Ab',
    'B': 'Cb',
    'E': 'Fb',
  },
  'G': {
    'A#': 'Bb',
    'D#': 'Eb',
    'G#': 'Ab',
    'C#': 'Db',
  },
  'G#': {
    'A#': 'Bb',
    'D#': 'Eb',
    'Cb': 'B#',
  },
  'Am': {
    'G#': 'Ab',
    'F#': 'Gb',
    'C#': 'Db',
    'D#': 'Eb',
    'A#': 'Bb',
  },
  'Bbm': {
    'Cb': 'B',
    'Gb': 'F#',
  },
  'Bm': {
    'A#': 'Bb',
    'D#': 'Eb',
  },
  'C#m': {
    'A#': 'Bb',
    'D#': 'Eb',
    'Gb': 'F#',
  },
  'Cm': {
    'G#': 'Ab',
    'A#': 'Bb',
    'D#': 'Eb',
    'F#': 'Gb',
    'C#': 'Db',
  },
  'Dm': {
    'A#': 'Bb',
    'D#': 'Eb',
    'F#': 'Gb',
    'G#': 'Ab',
    'C#': 'Db',
  },
  'Em': {
    'A#': 'Bb',
    'D#': 'Eb',
    'C#': 'Db',
  },
  'F#m': {
    'A#': 'Bb',
    'D#': 'Eb',
    'Gb': 'F#',
    'Ab': 'G#',
    'Db': 'C#',
  },
  'Fm': {
    'G#': 'Ab',
    'A#': 'Bb',
    'D#': 'Eb',
    'F#': 'Gb',
    'C#': 'Db',
  },
  'Gm': {
    'G#': 'Ab',
    'A#': 'Bb',
    'D#': 'Eb',
    'C#': 'Db',
    'F#': 'Gb',
  },
  'G#m': {
<<<<<<< HEAD
    'Bb': 'A#',
    'Eb': 'D#',
=======
    'A#': 'Bb',
    'D#': 'Eb',
>>>>>>> bfcc3cac
  },
  'B': {
    'Eb': 'D#',
  }
};

export default enharmonics;<|MERGE_RESOLUTION|>--- conflicted
+++ resolved
@@ -129,17 +129,12 @@
     'F#': 'Gb',
   },
   'G#m': {
-<<<<<<< HEAD
     'Bb': 'A#',
     'Eb': 'D#',
-=======
-    'A#': 'Bb',
-    'D#': 'Eb',
->>>>>>> bfcc3cac
   },
   'B': {
     'Eb': 'D#',
-  }
+  },
 };
 
 export default enharmonics;
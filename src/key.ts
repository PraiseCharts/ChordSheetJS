import {
  ChordType,
  FLAT,
  MAJOR,
  MINOR,
  Modifier,
  ModifierMaybe,
  NO_MODIFIER,
  NUMERAL,
  NUMERIC,
  ROMAN_NUMERALS,
  SHARP,
  SYMBOL,
} from './constants';

import { KEY_TO_GRADE } from './scales';
import ENHARMONIC_MAPPING from './normalize_mappings/enharmonic-normalize';
import { gradeToKey } from './utilities';

const regexes: Record<ChordType, RegExp> = {
  symbol: /^(?<key>((?<note>[A-G])(?<modifier>#|b)?))(?<minor>m)?$/i,
  numeric: /^(?<key>(?<modifier>#|b)?(?<note>[1-7]))(?<minor>m)?$/,
  numeral: /^(?<key>(?<modifier>#|b)?(?<note>I{1,3}|IV|VI{0,2}|i{1,3}|iv|vi{0,2}))$/,
};

interface KeyProperties {
  grade?: number | null;
  number?: number | null;
  type?: ChordType;
  minor?: boolean;
  modifier?: Modifier | null;
  referenceKeyGrade?: number | null;
  preferredModifier?: Modifier | null,
}

const KEY_TYPES: ChordType[] = [SYMBOL, NUMERIC, NUMERAL];
const NATURAL_MINORS = [1, 2, 5];
const NO_FLAT_GRADES = [4, 11];
const NO_FLAT_NUMBERS = [1, 4];
const NO_SHARP_GRADES = [5, 0];
const NO_SHARP_NUMBERS = [3, 7];

/**
 * Represents a key, such as Eb (symbol), #3 (numeric) or VII (numeral).
 *
 * The only function considered public API is `Key.distance`
 */
class Key implements KeyProperties {
  grade: number | null;

  number: number | null = null;

  modifier: Modifier | null;

  type: ChordType;

  get unicodeModifier(): string | null {
    switch (this.modifier) {
      case FLAT:
        return '\u266d';
      case SHARP:
        return '\u266f';
      default:
        return null;
    }
  }

  minor = false;

  referenceKeyGrade: number | null = null;

  originalKeyString: string | null = null;

  preferredModifier: Modifier | null;

  static parse(keyString: string | null): null | Key {
    if (!keyString) return null;
<<<<<<< HEAD

    const trimmed = keyString.trim();
    if (!trimmed) return null;

    for (let i = 0, count = KEY_TYPES.length; i < count; i += 1) {
      const keyType = KEY_TYPES[i];
      const match = trimmed.match(regexes[keyType]);

      if (match) {
        const { minor, note, modifier } = match.groups as { minor?: string, note: string, modifier?: Modifier };

        const resolvedKey = this.resolve({
          key: note,
          keyType,
          minor: minor || false,
          modifier: modifier || null,
        });

        if (resolvedKey) return resolvedKey;
=======

    const trimmed = keyString.trim();
    if (!trimmed) return null;

    for (let i = 0, count = KEY_TYPES.length; i < count; i += 1) {
      const resolvedKey = this.parseAsType(trimmed, KEY_TYPES[i]);

      if (resolvedKey) return resolvedKey;
    }

    return null;
  }

  static parseAsType(trimmed: string, keyType: ChordType) {
    const match = trimmed.match(regexes[keyType]);

    if (!match) return null;

    const { minor, note, modifier } = match.groups as { minor?: string, note: string, modifier?: Modifier };

    return this.resolve({
      key: note,
      keyType,
      minor: minor || false,
      modifier: modifier || null,
    });
  }

  static resolve(
    {
      key,
      keyType,
      minor,
      modifier,
    }: {
      key: string | number,
      keyType: ChordType,
      minor: string | boolean,
      modifier: Modifier | null,
    },
  ): Key | null {
    const keyString = `${key}`;
    const isMinor = this.isMinor(keyString, keyType, minor);

    if (keyType === SYMBOL) {
      const grade = this.toGrade(keyString, modifier || NO_MODIFIER, keyType, isMinor);

      if (grade !== null) {
        return new Key({
          grade: 0,
          minor: isMinor,
          type: keyType,
          modifier: modifier || null,
          preferredModifier: modifier || null,
          referenceKeyGrade: grade,
          originalKeyString: keyString,
        });
>>>>>>> adbee05d
      }
    }

    const number = this.getNumberFromKey(keyString, keyType);

    return new Key({
      number,
      minor: isMinor,
      type: keyType,
      modifier: modifier || null,
      preferredModifier: modifier || null,
      originalKeyString: keyString,
    });
  }

  static getNumberFromKey(keyString: string, keyType: ChordType) {
    if (keyType === NUMERIC) {
      return parseInt(keyString, 10);
    }

    const uppercaseKey = keyString.toUpperCase();
    return ROMAN_NUMERALS.findIndex((numeral) => uppercaseKey === numeral) + 1;
  }

  static keyWithModifier(key: string, modifier: Modifier | null, type: ChordType): string {
    const normalizedKey = key.toUpperCase();
    const modifierString = modifier || '';

    if (type === SYMBOL) {
      return `${normalizedKey}${modifierString}`;
    }

    return `${modifierString}${normalizedKey}`;
  }

  static toGrade(key: string, modifier: ModifierMaybe, type: ChordType, isMinor: boolean): number | null {
    const mode = (isMinor ? MINOR : MAJOR);
    const grades = KEY_TO_GRADE[type][mode][modifier];

    if (key in grades) {
      return grades[key];
    }

    const upperCaseKey = key.toUpperCase();

    if (upperCaseKey in grades) {
      return grades[upperCaseKey];
    }

    return null;
  }

<<<<<<< HEAD
  static resolve(
    {
      key,
      keyType,
      minor,
      modifier,
    }: {
      key: string | number,
      keyType: ChordType,
      minor: string | boolean,
      modifier: Modifier | null,
    },
  ): Key | null {
    const keyString = `${key}`;
    const isMinor = this.isMinor(keyString, keyType, minor);

    if (keyType === SYMBOL) {
      const grade = this.toGrade(keyString, modifier || NO_MODIFIER, keyType, isMinor);

      if (grade !== null) {
        const keyObj = new Key({
          grade: 0,
          minor: isMinor,
          type: keyType,
          modifier: modifier || null,
          preferredModifier: modifier || null,
          referenceKeyGrade: grade,
        });

        keyObj.originalKeyString = keyString;
        return keyObj;
      }
    }

    const uppercaseKey = keyString.toUpperCase();
    let number;

    if (keyType === NUMERIC) {
      number = parseInt(keyString, 10);
    } else {
      number = ROMAN_NUMERALS.findIndex((numeral) => uppercaseKey === numeral) + 1;
    }

    return new Key({
      number,
      minor: isMinor,
      type: keyType,
      modifier: modifier || null,
      preferredModifier: modifier || null,
      originalKeyString: keyString,
    });
  }

  static keyWithModifier(key: string, modifier: Modifier | null, type: ChordType): string {
    const normalizedKey = key.toUpperCase();
    const modifierString = modifier || '';

    if (type === SYMBOL) {
      return `${normalizedKey}${modifierString}`;
    }

    return `${modifierString}${normalizedKey}`;
  }

  static toGrade(key: string, modifier: ModifierMaybe, type: ChordType, isMinor: boolean): number | null {
    const mode = (isMinor ? MINOR : MAJOR);
    const grades = KEY_TO_GRADE[type][mode][modifier];

    if (key in grades) {
      return grades[key];
    }

    const upperCaseKey = key.toUpperCase();

    if (upperCaseKey in grades) {
      return grades[upperCaseKey];
    }

    return null;
  }

=======
>>>>>>> adbee05d
  static isMinor(key: string, keyType: ChordType, minor: string | undefined | boolean) {
    switch (keyType) {
      case 'numeral':
        return key.toLowerCase() === key;
      default:
        switch (typeof minor) {
          case 'string':
            return minor === 'm' || minor.toLowerCase() === 'min';
          case 'boolean':
            return minor;
          default:
            return false;
        }
    }
  }

  static parseOrFail(keyString: string | null): Key {
    const parsed = this.parse(keyString);

    if (!parsed) throw new Error(`Failed to parse ${keyString}`);

    return parsed;
  }

  static wrap(keyStringOrObject: Key | string | null): Key | null {
    if (keyStringOrObject instanceof Key) return keyStringOrObject;

    if (keyStringOrObject === null) return null;

    return this.parse(keyStringOrObject);
  }

  static wrapOrFail(keyStringOrObject: Key | string | null = null): Key {
    if (keyStringOrObject === null) throw new Error('Unexpected null key');

    const wrapped = this.wrap(keyStringOrObject);

    if (wrapped === null) throw new Error(`Failed: invalid key ${keyStringOrObject}`);

    return wrapped;
  }

  static toString(keyStringOrObject: Key | string) {
    return `${Key.wrapOrFail(keyStringOrObject)}`;
  }

  /**
   * Calculates the distance in semitones between one key and another.
   * @param {Key | string} oneKey the key
   * @param {Key | string} otherKey the other key
   * @return {number} the distance in semitones
   */
  static distance(oneKey: Key | string, otherKey: Key | string): number {
    return this.wrapOrFail(oneKey).distanceTo(otherKey);
  }

  constructor(
    {
      grade = null,
      number = null,
      minor,
      type,
      modifier,
      referenceKeyGrade = null,
      originalKeyString = null,
      preferredModifier = null,
    }: {
      grade?: number | null,
      number?: number | null,
      minor: boolean,
      type: ChordType,
      modifier: Modifier | null,
      referenceKeyGrade?: number | null,
      originalKeyString?: string | null,
      preferredModifier: Modifier | null,
    },
  ) {
    this.grade = grade;
    this.number = number;
    this.minor = minor;
    this.type = type;
    this.modifier = modifier;
    this.preferredModifier = preferredModifier;
    this.referenceKeyGrade = referenceKeyGrade;
    this.originalKeyString = originalKeyString;
  }

  distanceTo(otherKey: Key | string): number {
    const otherKeyObj = Key.wrapOrFail(otherKey);
    return Key.shiftGrade(otherKeyObj.effectiveGrade - this.effectiveGrade);
  }

  get effectiveGrade(): number {
    if (this.grade === null) {
      throw new Error('Cannot calculate effectiveGrade without a grade');
    }

    return Key.shiftGrade(this.grade + (this.referenceKeyGrade || 0));
  }

  isMinor(): boolean {
    return this.minor;
  }

  makeMinor(): Key {
    return this.set({ minor: true });
  }

  get relativeMajor(): Key {
    return this.changeGrade(+3).set({ minor: false });
  }

  get relativeMinor(): Key {
    return this.changeGrade(-3).set({ minor: true });
  }

  clone(): Key {
    return this.set({});
  }

  private ensureGrade() {
    if (this.grade === null) {
      this.calculateGradeFromNumber();
    }
  }

  private calculateGradeFromNumber() {
    if (this.number === null) {
      throw new Error('Cannot calculate grade, number is null');
    }
<<<<<<< HEAD

    this.grade = Key.toGrade(
      this.number.toString(),
      this.modifier || NO_MODIFIER,
      NUMERIC,
      this.isMinor(),
    );

    this.number = null;
  }

  toChordSymbol(key: Key | string): Key {
    if (this.isChordSymbol()) return this.clone();

    const { modifier } = this;

    this.ensureGrade();

=======

    this.grade = Key.toGrade(
      this.number.toString(),
      this.modifier || NO_MODIFIER,
      NUMERIC,
      this.isMinor(),
    );

    this.number = null;
  }

  toChordSymbol(key: Key | string): Key {
    if (this.isChordSymbol()) return this.clone();

    const { modifier } = this;

    this.ensureGrade();

>>>>>>> adbee05d
    const keyObj = Key.wrapOrFail(key);
    const chordSymbol = this.set({
      referenceKeyGrade: Key.shiftGrade(this.effectiveGrade + keyObj.effectiveGrade),
      grade: 0,
      type: SYMBOL,
      modifier: null,
      preferredModifier: modifier || keyObj.modifier,
    });

    const normalized = chordSymbol.normalizeEnharmonics(keyObj);
    return modifier ? normalized.set({ preferredModifier: modifier, modifier: null }) : normalized;
  }

  toChordSymbolString(key: Key): string {
    return this.toChordSymbol(key).toString();
  }

  is(type: ChordType): boolean {
    return this.type === type;
  }

  isNumeric(): boolean {
    return this.is(NUMERIC);
  }

  isChordSymbol(): boolean {
    return this.is(SYMBOL);
  }

  isNumeral(): boolean {
    return this.is(NUMERAL);
  }

  equals(otherKey: Key): boolean {
    return this.grade === otherKey.grade
      && this.number === otherKey.number
      && this.modifier === otherKey.modifier
      && this.preferredModifier === otherKey.preferredModifier
      && this.type === otherKey.type
      && this.minor === otherKey.minor;
  }

  static equals(oneKey: Key | null, otherKey: Key | null) {
    if (oneKey === null) {
      return otherKey === null;
    }

    if (otherKey === null) {
      return false;
    }
<<<<<<< HEAD

    return oneKey.equals(otherKey);
  }

  toNumeric(key: Key | string | null = null): Key {
    if (this.isNumeric()) {
      return this.clone();
    }

=======

    return oneKey.equals(otherKey);
  }

  toNumeric(key: Key | string | null = null): Key {
    if (this.isNumeric()) {
      return this.clone();
    }

>>>>>>> adbee05d
    if (this.isNumeral()) {
      return this.set({ type: NUMERIC });
    }

    const referenceKey = Key.wrapOrFail(key);
    const referenceKeyGrade = referenceKey.effectiveGrade;

    return this.set({
      type: NUMERIC,
      grade: Key.shiftGrade(this.effectiveGrade - referenceKeyGrade),
      referenceKeyGrade: 0,
      modifier: referenceKey.modifier,
      preferredModifier: referenceKey.modifier,
    });
  }

  toNumericString(key: Key | null = null): string {
    return this.toNumeric(key).toString();
  }

  toNumeral(key: Key | string | null = null): Key {
    if (this.isNumeral()) {
      return this.clone();
    }

    if (this.isNumeric()) {
      return this.set({ type: NUMERAL });
    }

    const referenceKey = Key.wrapOrFail(key);
    const referenceKeyGrade = referenceKey.effectiveGrade;
    return this.set({
      type: NUMERAL,
      grade: Key.shiftGrade(this.effectiveGrade - referenceKeyGrade),
      referenceKeyGrade: 0,
      modifier: null,
      preferredModifier: referenceKey.modifier || this.modifier,
    });
  }

  toNumeralString(key: Key | null = null): string {
    return this.toNumeral(key).toString();
  }

  toString({ showMinor = true, useUnicodeModifier = false } = {}): string {
    let { note } = this;

    if (useUnicodeModifier) {
      note = note.replace('#', '\u266f').replace('b', '\u266d');
    }

    return `${note}${showMinor ? this.minorSign : ''}`;
  }

  get note(): string {
    if (this.grade === null) {
<<<<<<< HEAD
      if (this.number === null) throw new Error('Not possible, grade and number are null');

      if (this.isNumeric()) {
        return `${this.modifier || ''}${this.number}`;
      }

      const numeral = ROMAN_NUMERALS[this.number - 1];
      return `${this.modifier || ''}${this.isMinor() ? numeral.toLowerCase() : numeral}`;
    }

    if (this.isChordSymbol()) {
      if (this.referenceKeyGrade === null) throw new Error('Not possible, reference key grade is null');

      return gradeToKey(this.type, this.modifier, this.preferredModifier, this.effectiveGrade, this.minor);
    }

    return gradeToKey(this.type, this.modifier, this.preferredModifier, this.effectiveGrade, this.minor);
=======
      return this.getNoteForNumber();
    }

    if (this.isChordSymbol() && this.referenceKeyGrade === null) {
      throw new Error('Not possible, reference key grade is null');
    }

    return gradeToKey({
      type: this.type,
      modifier: this.modifier,
      preferredModifier: this.preferredModifier,
      grade: this.effectiveGrade,
      minor: this.minor,
    });
  }

  private getNoteForNumber() {
    if (this.number === null) throw new Error('Not possible, grade and number are null');

    if (this.isNumeric()) {
      return `${this.modifier || ''}${this.number}`;
    }

    const numeral = ROMAN_NUMERALS[this.number - 1];
    return `${this.modifier || ''}${this.isMinor() ? numeral.toLowerCase() : numeral}`;
>>>>>>> adbee05d
  }

  get minorSign() {
    if (!this.minor) return '';

    switch (this.type) {
      case SYMBOL:
        return 'm';
      case NUMERIC:
        return this.isNaturalMinor() ? '' : 'm';
      default:
        return '';
    }
  }

  private isNaturalMinor() {
    this.ensureGrade();

<<<<<<< HEAD
  private isNaturalMinor() {
    this.ensureGrade();

=======
>>>>>>> adbee05d
    if (!this.grade) {
      throw new Error('Expected grade to be set, but it is is still empty.');
    }

    return NATURAL_MINORS.includes(this.grade);
  }

  transpose(delta: number): Key {
    if (delta === 0) return this;

    const originalModifier = this.modifier;
    let transposedKey = this.clone();
    const func = (delta < 0) ? 'transposeDown' : 'transposeUp';

    for (let i = 0, count = Math.abs(delta); i < count; i += 1) {
      transposedKey = transposedKey[func]();
    }

    return transposedKey.useModifier(originalModifier);
  }

  changeGrade(delta) {
    if (this.referenceKeyGrade) {
      return this.set({ referenceKeyGrade: Key.shiftGrade(this.referenceKeyGrade + delta) });
    }

    this.ensureGrade();

    return this.set({ grade: Key.shiftGrade(this.grade + delta) });
  }

  transposeUp(): Key {
    const normalizedKey = this.normalize();
    let key: Key = normalizedKey.changeGrade(+1);

    if (this.modifier || !key.canBeSharp()) {
      key = key.useModifier(null);
    } else if (key.canBeSharp()) {
      key = key.useModifier(SHARP);
    }

    key = key.set({ preferredModifier: SHARP }).normalize();
    return key;
  }

  transposeDown(): Key {
    const normalizedKey = this.normalize();
    let key: Key = normalizedKey.changeGrade(-1);

    if (this.modifier || !key.canBeFlat()) {
      key = key.useModifier(null);
    } else if (key.canBeFlat()) {
      key = key.useModifier(FLAT);
    }

    return key.set({ preferredModifier: FLAT });
  }

  canBeFlat() {
    if (this.number !== null) {
      return !NO_FLAT_NUMBERS.includes(this.number);
    }

    return !NO_FLAT_GRADES.includes(this.effectiveGrade);
  }

  canBeSharp() {
    if (this.number !== null) {
      return !NO_SHARP_NUMBERS.includes(this.number);
    }

    return !NO_SHARP_GRADES.includes(this.effectiveGrade);
  }

  setGrade(newGrade: number): Key {
    return this.set({
      grade: Key.shiftGrade(newGrade),
    });
  }

  static shiftGrade(grade: number) {
    if (grade < 0) {
      return this.shiftGrade(grade + 12);
    }

    return grade % 12;
  }

  useModifier(newModifier: Modifier | null): Key {
    this.ensureGrade();
    return this.set({ modifier: newModifier });
  }

  normalize(): Key {
    this.ensureGrade();

    if (this.modifier === SHARP && !this.canBeSharp()) {
      return this.set({ modifier: null });
    }

    if (this.modifier === FLAT && !this.canBeFlat()) {
      return this.set({ modifier: null });
    }

    return this.clone();
  }

  normalizeEnharmonics(key: Key | string | null): Key {
    if (key) {
      const rootKeyString = Key.wrapOrFail(key).toString({ showMinor: true });
      const enharmonics = ENHARMONIC_MAPPING[rootKeyString];
      const thisKeyString = this.toString({ showMinor: false });

      if (enharmonics && enharmonics[thisKeyString]) {
        return Key
          .parseOrFail(enharmonics[thisKeyString])
          .set({ minor: this.minor });
      }
    }

    return this.clone();
  }

  private set(attributes: KeyProperties, overwrite: boolean = true): Key {
    return new Key({
      ...(overwrite ? {} : attributes),
      grade: this.grade,
      number: this.number,
      type: this.type,
      modifier: this.modifier,
      minor: this.minor,
      referenceKeyGrade: this.referenceKeyGrade,
      originalKeyString: this.originalKeyString,
      preferredModifier: this.preferredModifier,
      ...(overwrite ? attributes : {}),
    });
  }
}

export default Key;<|MERGE_RESOLUTION|>--- conflicted
+++ resolved
@@ -75,27 +75,6 @@
 
   static parse(keyString: string | null): null | Key {
     if (!keyString) return null;
-<<<<<<< HEAD
-
-    const trimmed = keyString.trim();
-    if (!trimmed) return null;
-
-    for (let i = 0, count = KEY_TYPES.length; i < count; i += 1) {
-      const keyType = KEY_TYPES[i];
-      const match = trimmed.match(regexes[keyType]);
-
-      if (match) {
-        const { minor, note, modifier } = match.groups as { minor?: string, note: string, modifier?: Modifier };
-
-        const resolvedKey = this.resolve({
-          key: note,
-          keyType,
-          minor: minor || false,
-          modifier: modifier || null,
-        });
-
-        if (resolvedKey) return resolvedKey;
-=======
 
     const trimmed = keyString.trim();
     if (!trimmed) return null;
@@ -153,7 +132,6 @@
           referenceKeyGrade: grade,
           originalKeyString: keyString,
         });
->>>>>>> adbee05d
       }
     }
 
@@ -206,90 +184,6 @@
     return null;
   }
 
-<<<<<<< HEAD
-  static resolve(
-    {
-      key,
-      keyType,
-      minor,
-      modifier,
-    }: {
-      key: string | number,
-      keyType: ChordType,
-      minor: string | boolean,
-      modifier: Modifier | null,
-    },
-  ): Key | null {
-    const keyString = `${key}`;
-    const isMinor = this.isMinor(keyString, keyType, minor);
-
-    if (keyType === SYMBOL) {
-      const grade = this.toGrade(keyString, modifier || NO_MODIFIER, keyType, isMinor);
-
-      if (grade !== null) {
-        const keyObj = new Key({
-          grade: 0,
-          minor: isMinor,
-          type: keyType,
-          modifier: modifier || null,
-          preferredModifier: modifier || null,
-          referenceKeyGrade: grade,
-        });
-
-        keyObj.originalKeyString = keyString;
-        return keyObj;
-      }
-    }
-
-    const uppercaseKey = keyString.toUpperCase();
-    let number;
-
-    if (keyType === NUMERIC) {
-      number = parseInt(keyString, 10);
-    } else {
-      number = ROMAN_NUMERALS.findIndex((numeral) => uppercaseKey === numeral) + 1;
-    }
-
-    return new Key({
-      number,
-      minor: isMinor,
-      type: keyType,
-      modifier: modifier || null,
-      preferredModifier: modifier || null,
-      originalKeyString: keyString,
-    });
-  }
-
-  static keyWithModifier(key: string, modifier: Modifier | null, type: ChordType): string {
-    const normalizedKey = key.toUpperCase();
-    const modifierString = modifier || '';
-
-    if (type === SYMBOL) {
-      return `${normalizedKey}${modifierString}`;
-    }
-
-    return `${modifierString}${normalizedKey}`;
-  }
-
-  static toGrade(key: string, modifier: ModifierMaybe, type: ChordType, isMinor: boolean): number | null {
-    const mode = (isMinor ? MINOR : MAJOR);
-    const grades = KEY_TO_GRADE[type][mode][modifier];
-
-    if (key in grades) {
-      return grades[key];
-    }
-
-    const upperCaseKey = key.toUpperCase();
-
-    if (upperCaseKey in grades) {
-      return grades[upperCaseKey];
-    }
-
-    return null;
-  }
-
-=======
->>>>>>> adbee05d
   static isMinor(key: string, keyType: ChordType, minor: string | undefined | boolean) {
     switch (keyType) {
       case 'numeral':
@@ -420,7 +314,6 @@
     if (this.number === null) {
       throw new Error('Cannot calculate grade, number is null');
     }
-<<<<<<< HEAD
 
     this.grade = Key.toGrade(
       this.number.toString(),
@@ -439,26 +332,6 @@
 
     this.ensureGrade();
 
-=======
-
-    this.grade = Key.toGrade(
-      this.number.toString(),
-      this.modifier || NO_MODIFIER,
-      NUMERIC,
-      this.isMinor(),
-    );
-
-    this.number = null;
-  }
-
-  toChordSymbol(key: Key | string): Key {
-    if (this.isChordSymbol()) return this.clone();
-
-    const { modifier } = this;
-
-    this.ensureGrade();
-
->>>>>>> adbee05d
     const keyObj = Key.wrapOrFail(key);
     const chordSymbol = this.set({
       referenceKeyGrade: Key.shiftGrade(this.effectiveGrade + keyObj.effectiveGrade),
@@ -509,7 +382,6 @@
     if (otherKey === null) {
       return false;
     }
-<<<<<<< HEAD
 
     return oneKey.equals(otherKey);
   }
@@ -519,17 +391,6 @@
       return this.clone();
     }
 
-=======
-
-    return oneKey.equals(otherKey);
-  }
-
-  toNumeric(key: Key | string | null = null): Key {
-    if (this.isNumeric()) {
-      return this.clone();
-    }
-
->>>>>>> adbee05d
     if (this.isNumeral()) {
       return this.set({ type: NUMERIC });
     }
@@ -586,25 +447,6 @@
 
   get note(): string {
     if (this.grade === null) {
-<<<<<<< HEAD
-      if (this.number === null) throw new Error('Not possible, grade and number are null');
-
-      if (this.isNumeric()) {
-        return `${this.modifier || ''}${this.number}`;
-      }
-
-      const numeral = ROMAN_NUMERALS[this.number - 1];
-      return `${this.modifier || ''}${this.isMinor() ? numeral.toLowerCase() : numeral}`;
-    }
-
-    if (this.isChordSymbol()) {
-      if (this.referenceKeyGrade === null) throw new Error('Not possible, reference key grade is null');
-
-      return gradeToKey(this.type, this.modifier, this.preferredModifier, this.effectiveGrade, this.minor);
-    }
-
-    return gradeToKey(this.type, this.modifier, this.preferredModifier, this.effectiveGrade, this.minor);
-=======
       return this.getNoteForNumber();
     }
 
@@ -630,7 +472,6 @@
 
     const numeral = ROMAN_NUMERALS[this.number - 1];
     return `${this.modifier || ''}${this.isMinor() ? numeral.toLowerCase() : numeral}`;
->>>>>>> adbee05d
   }
 
   get minorSign() {
@@ -649,12 +490,6 @@
   private isNaturalMinor() {
     this.ensureGrade();
 
-<<<<<<< HEAD
-  private isNaturalMinor() {
-    this.ensureGrade();
-
-=======
->>>>>>> adbee05d
     if (!this.grade) {
       throw new Error('Expected grade to be set, but it is is still empty.');
     }

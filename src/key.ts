import {
  ChordType,
  FLAT,
  MAJOR,
  MINOR,
  Modifier,
  ModifierMaybe,
  NO_MODIFIER,
  NUMERAL,
  NUMERIC,
  ROMAN_NUMERALS,
  SHARP,
  SYMBOL,
} from './constants';

import { KEY_TO_GRADE } from './scales';
import ENHARMONIC_MAPPING from './normalize_mappings/enharmonic-normalize';
import { gradeToKey } from './utilities';

const regexes: Record<ChordType, RegExp> = {
  symbol: /^(?<key>((?<note>[A-G])(?<modifier>#|b)?))(?<minor>m)?$/i,
  numeric: /^(?<key>(?<modifier>#|b)?(?<note>[1-7]))(?<minor>m)?$/,
  numeral: /^(?<key>(?<modifier>#|b)?(?<note>I{1,3}|IV|VI{0,2}|i{1,3}|iv|vi{0,2}))$/,
};

interface KeyProperties {
  grade?: number | null;
  number?: number | null;
  type?: ChordType;
  minor?: boolean;
  modifier?: Modifier | null;
  referenceKeyGrade?: number | null;
  preferredModifier?: Modifier | null,
}

const KEY_TYPES: ChordType[] = [SYMBOL, NUMERIC, NUMERAL];
const NATURAL_MINORS = [1, 2, 5];
const NO_FLAT_GRADES = [4, 11];
const NO_FLAT_NUMBERS = [1, 4];
const NO_SHARP_GRADES = [5, 0];
const NO_SHARP_NUMBERS = [3, 7];

/**
 * Represents a key, such as Eb (symbol), #3 (numeric) or VII (numeral).
 *
 * The only function considered public API is `Key.distance`
 */
class Key implements KeyProperties {
  grade: number | null;

  number: number | null = null;

  modifier: Modifier | null;

  type: ChordType;

  get unicodeModifier(): string | null {
    switch (this.modifier) {
      case FLAT:
        return '\u266d';
      case SHARP:
        return '\u266f';
      default:
        return null;
    }
  }

  minor = false;

  referenceKeyGrade: number | null = null;

  originalKeyString: string | null = null;

  preferredModifier: Modifier | null;

  static parse(keyString: string | null): null | Key {
    if (!keyString) return null;

    const trimmed = keyString.trim();
    if (!trimmed) return null;

    for (let i = 0, count = KEY_TYPES.length; i < count; i += 1) {
      const keyType = KEY_TYPES[i];
      const match = trimmed.match(regexes[keyType]);

      if (match) {
        const { minor, note, modifier } = match.groups as { minor?: string, note: string, modifier?: Modifier };

        const resolvedKey = this.resolve({
          key: note,
          keyType,
          minor: minor || false,
          modifier: modifier || null,
        });

        if (resolvedKey) return resolvedKey;
      }
    }

    return null;
  }

  static resolve(
    {
      key,
      keyType,
      minor,
      modifier,
    }: {
      key: string | number,
      keyType: ChordType,
      minor: string | boolean,
      modifier: Modifier | null,
    },
  ): Key | null {
    const keyString = `${key}`;
    const isMinor = this.isMinor(keyString, keyType, minor);

    if (keyType === SYMBOL) {
      const grade = this.toGrade(keyString, modifier || NO_MODIFIER, keyType, isMinor);

      if (grade !== null) {
        const keyObj = new Key({
          grade: 0,
          minor: isMinor,
          type: keyType,
          modifier: modifier || null,
          preferredModifier: modifier || null,
          referenceKeyGrade: grade,
        });

        keyObj.originalKeyString = keyString;
        return keyObj;
      }
    }

    const uppercaseKey = keyString.toUpperCase();
    let number;

    if (keyType === NUMERIC) {
      number = parseInt(keyString, 10);
    } else {
      number = ROMAN_NUMERALS.findIndex((numeral) => uppercaseKey === numeral) + 1;
    }

    return new Key({
      number,
      minor: isMinor,
      type: keyType,
      modifier: modifier || null,
      preferredModifier: modifier || null,
      originalKeyString: keyString,
    });
  }

  static keyWithModifier(key: string, modifier: Modifier | null, type: ChordType): string {
    const normalizedKey = key.toUpperCase();
    const modifierString = modifier || '';

    if (type === SYMBOL) {
      return `${normalizedKey}${modifierString}`;
    }

    return `${modifierString}${normalizedKey}`;
  }

  static toGrade(key: string, modifier: ModifierMaybe, type: ChordType, isMinor: boolean): number | null {
    const mode = (isMinor ? MINOR : MAJOR);
    const grades = KEY_TO_GRADE[type][mode][modifier];

    if (key in grades) {
      return grades[key];
    }

    const upperCaseKey = key.toUpperCase();

    if (upperCaseKey in grades) {
      return grades[upperCaseKey];
    }

    return null;
  }

  static isMinor(key: string, keyType: ChordType, minor: string | undefined | boolean) {
    switch (keyType) {
      case 'numeral':
        return key.toLowerCase() === key;
      default:
        switch (typeof minor) {
          case 'string':
            return minor === 'm' || minor.toLowerCase() === 'min';
          case 'boolean':
            return minor;
          default:
            return false;
        }
    }
  }

  static parseOrFail(keyString: string | null): Key {
    const parsed = this.parse(keyString);

    if (!parsed) throw new Error(`Failed to parse ${keyString}`);

    return parsed;
  }

  static wrap(keyStringOrObject: Key | string | null): Key | null {
    if (keyStringOrObject instanceof Key) return keyStringOrObject;

    if (keyStringOrObject === null) return null;

    return this.parse(keyStringOrObject);
  }

  static wrapOrFail(keyStringOrObject: Key | string | null = null): Key {
    if (keyStringOrObject === null) throw new Error('Unexpected null key');

    const wrapped = this.wrap(keyStringOrObject);

    if (wrapped === null) throw new Error(`Failed: invalid key ${keyStringOrObject}`);

    return wrapped;
  }

  static toString(keyStringOrObject: Key | string) {
    return `${Key.wrapOrFail(keyStringOrObject)}`;
  }

  /**
   * Calculates the distance in semitones between one key and another.
   * @param {Key | string} oneKey the key
   * @param {Key | string} otherKey the other key
   * @return {number} the distance in semitones
   */
  static distance(oneKey: Key | string, otherKey: Key | string): number {
    return this.wrapOrFail(oneKey).distanceTo(otherKey);
  }

  constructor(
    {
      grade = null,
      number = null,
      minor,
      type,
      modifier,
      referenceKeyGrade = null,
      originalKeyString = null,
      preferredModifier = null,
    }: {
      grade?: number | null,
      number?: number | null,
      minor: boolean,
      type: ChordType,
      modifier: Modifier | null,
      referenceKeyGrade?: number | null,
      originalKeyString?: string | null,
      preferredModifier: Modifier | null,
    },
  ) {
    this.grade = grade;
    this.number = number;
    this.minor = minor;
    this.type = type;
    this.modifier = modifier;
    this.preferredModifier = preferredModifier;
    this.referenceKeyGrade = referenceKeyGrade;
    this.originalKeyString = originalKeyString;
  }

  distanceTo(otherKey: Key | string): number {
    const otherKeyObj = Key.wrapOrFail(otherKey);
    return Key.shiftGrade(otherKeyObj.effectiveGrade - this.effectiveGrade);
  }

  get effectiveGrade(): number {
    if (this.grade === null) {
      throw new Error('Cannot calculate effectiveGrade without a grade');
    }

    return Key.shiftGrade(this.grade + (this.referenceKeyGrade || 0));
  }

  isMinor(): boolean {
    return this.minor;
  }

  makeMinor(): Key {
    return this.set({ minor: true });
  }

  get relativeMajor(): Key {
    return this.changeGrade(+3).set({ minor: false });
  }

  get relativeMinor(): Key {
    return this.changeGrade(-3).set({ minor: true });
  }

  clone(): Key {
    return this.set({});
  }

  private ensureGrade() {
    if (this.grade === null) {
      this.calculateGradeFromNumber();
    }
  }

  private calculateGradeFromNumber() {
    if (this.number === null) {
      throw new Error('Cannot calculate grade, number is null');
    }

    this.grade = Key.toGrade(
      this.number.toString(),
      this.modifier || NO_MODIFIER,
      NUMERIC,
      this.isMinor(),
    );

    this.number = null;
  }

  toChordSymbol(key: Key | string): Key {
    if (this.isChordSymbol()) return this.clone();

    const { modifier } = this;

    this.ensureGrade();

    const keyObj = Key.wrapOrFail(key);
    const chordSymbol = this.set({
      referenceKeyGrade: Key.shiftGrade(this.effectiveGrade + keyObj.effectiveGrade),
      grade: 0,
      type: SYMBOL,
      modifier: null,
      preferredModifier: modifier || keyObj.modifier,
    });

    const normalized = chordSymbol.normalizeEnharmonics(keyObj);
    return modifier ? normalized.set({ preferredModifier: modifier, modifier: null }) : normalized;
  }

  toChordSymbolString(key: Key): string {
    return this.toChordSymbol(key).toString();
  }

  is(type: ChordType): boolean {
    return this.type === type;
  }

  isNumeric(): boolean {
    return this.is(NUMERIC);
  }

  isChordSymbol(): boolean {
    return this.is(SYMBOL);
  }

  isNumeral(): boolean {
    return this.is(NUMERAL);
  }

  equals(otherKey: Key): boolean {
    return this.grade === otherKey.grade
      && this.number === otherKey.number
      && this.modifier === otherKey.modifier
      && this.preferredModifier === otherKey.preferredModifier
      && this.type === otherKey.type
      && this.minor === otherKey.minor;
  }

  static equals(oneKey: Key | null, otherKey: Key | null) {
    if (oneKey === null) {
      return otherKey === null;
    }

    if (otherKey === null) {
      return false;
    }

    return oneKey.equals(otherKey);
  }

  toNumeric(key: Key | string | null = null): Key {
    if (this.isNumeric()) {
      return this.clone();
    }

    if (this.isNumeral()) {
      return this.set({ type: NUMERIC });
    }

    const referenceKey = Key.wrapOrFail(key);
    const referenceKeyGrade = referenceKey.effectiveGrade;

    return this.set({
      type: NUMERIC,
      grade: Key.shiftGrade(this.effectiveGrade - referenceKeyGrade),
      referenceKeyGrade: 0,
      modifier: referenceKey.modifier,
      preferredModifier: referenceKey.modifier,
    });
  }

  toNumericString(key: Key | null = null): string {
    return this.toNumeric(key).toString();
  }

  toNumeral(key: Key | string | null = null): Key {
    if (this.isNumeral()) {
      return this.clone();
    }

    if (this.isNumeric()) {
      return this.set({ type: NUMERAL });
    }

    const referenceKey = Key.wrapOrFail(key);
    const referenceKeyGrade = referenceKey.effectiveGrade;
    return this.set({
      type: NUMERAL,
      grade: Key.shiftGrade(this.effectiveGrade - referenceKeyGrade),
      referenceKeyGrade: 0,
      modifier: null,
      preferredModifier: referenceKey.modifier || this.modifier,
    });
  }

  toNumeralString(key: Key | null = null): string {
    return this.toNumeral(key).toString();
  }

<<<<<<< HEAD
  toString({ showMinor = true } = {}): string {
    return `${this.note}${showMinor ? this.minorSign : ''}`;
  }

  get note(): string {
    if (this.grade === null) {
      if (this.number === null) throw new Error('Not possible, grade and number are null');

      if (this.isNumeric()) {
        return `${this.modifier || ''}${this.number}`;
      }

      const numeral = ROMAN_NUMERALS[this.number - 1];
      return `${this.modifier || ''}${this.isMinor() ? numeral.toLowerCase() : numeral}`;
    }

    if (this.isChordSymbol()) {
      if (this.referenceKeyGrade === null) throw new Error('Not possible, reference key grade is null');

      return gradeToKey(this.type, this.modifier, this.preferredModifier, this.effectiveGrade, this.minor);
    }

    return gradeToKey(this.type, this.modifier, this.preferredModifier, this.effectiveGrade, this.minor);
  }

  get minorSign() {
    if (!this.minor) return '';

    switch (this.type) {
      case SYMBOL:
        return 'm';
=======
  toString({ showMinor = true, useUnicodeModifier = false } = {}): string {
    switch (this.note.type) {
      case SYMBOL:
        return this.formatChordSymbolString(showMinor, useUnicodeModifier);
>>>>>>> bfcc3cac
      case NUMERIC:
        return this.isNaturalMinor() ? '' : 'm';
      default:
        return '';
    }
  }

<<<<<<< HEAD
  private isNaturalMinor() {
    this.ensureGrade();
=======
  private formatChordSymbolString(showMinor: boolean, unicodeModifier: boolean): string {
    const modifier = unicodeModifier ? this.unicodeModifier : this.modifier;
    return `${this.note}${modifier || ''}${this.minor && showMinor ? 'm' : ''}`;
  }
>>>>>>> bfcc3cac

    if (!this.grade) {
      throw new Error('Expected grade to be set, but it is is still empty.');
    }

    return NATURAL_MINORS.includes(this.grade);
  }

  transpose(delta: number): Key {
    if (delta === 0) return this;

    const originalModifier = this.modifier;
    let transposedKey = this.clone();
    const func = (delta < 0) ? 'transposeDown' : 'transposeUp';

    for (let i = 0, count = Math.abs(delta); i < count; i += 1) {
      transposedKey = transposedKey[func]();
    }

    return transposedKey.useModifier(originalModifier);
  }

  changeGrade(delta) {
    if (this.referenceKeyGrade) {
      return this.set({ referenceKeyGrade: Key.shiftGrade(this.referenceKeyGrade + delta) });
    }

    this.ensureGrade();

    return this.set({ grade: Key.shiftGrade(this.grade + delta) });
  }

  transposeUp(): Key {
    const normalizedKey = this.normalize();
    let key: Key = normalizedKey.changeGrade(+1);

    if (this.modifier || !key.canBeSharp()) {
      key = key.useModifier(null);
    } else if (key.canBeSharp()) {
      key = key.useModifier(SHARP);
    }

    key = key.set({ preferredModifier: SHARP }).normalize();
    return key;
  }

  transposeDown(): Key {
    const normalizedKey = this.normalize();
    let key: Key = normalizedKey.changeGrade(-1);

    if (this.modifier || !key.canBeFlat()) {
      key = key.useModifier(null);
    } else if (key.canBeFlat()) {
      key = key.useModifier(FLAT);
    }

    return key.set({ preferredModifier: FLAT });
  }

  canBeFlat() {
    if (this.number !== null) {
      return !NO_FLAT_NUMBERS.includes(this.number);
    }

    return !NO_FLAT_GRADES.includes(this.effectiveGrade);
  }

  canBeSharp() {
    if (this.number !== null) {
      return !NO_SHARP_NUMBERS.includes(this.number);
    }

    return !NO_SHARP_GRADES.includes(this.effectiveGrade);
  }

  setGrade(newGrade: number): Key {
    return this.set({
      grade: Key.shiftGrade(newGrade),
    });
  }

  static shiftGrade(grade: number) {
    if (grade < 0) {
      return this.shiftGrade(grade + 12);
    }

    return grade % 12;
  }

  useModifier(newModifier: Modifier | null): Key {
    this.ensureGrade();
    return this.set({ modifier: newModifier });
  }

  normalize(): Key {
    this.ensureGrade();

    if (this.modifier === SHARP && !this.canBeSharp()) {
      return this.set({ modifier: null });
    }

    if (this.modifier === FLAT && !this.canBeFlat()) {
      return this.set({ modifier: null });
    }

    return this.clone();
  }

  normalizeEnharmonics(key: Key | string | null): Key {
    if (key) {
      const rootKeyString = Key.wrapOrFail(key).toString({ showMinor: true });
      const enharmonics = ENHARMONIC_MAPPING[rootKeyString];
      const thisKeyString = this.toString({ showMinor: false });

      if (enharmonics && enharmonics[thisKeyString]) {
        return Key
          .parseOrFail(enharmonics[thisKeyString])
          .set({ minor: this.minor });
      }
    }

    return this.clone();
  }

  private set(attributes: KeyProperties, overwrite: boolean = true): Key {
    return new Key({
      ...(overwrite ? {} : attributes),
      grade: this.grade,
      number: this.number,
      type: this.type,
      modifier: this.modifier,
      minor: this.minor,
      referenceKeyGrade: this.referenceKeyGrade,
      originalKeyString: this.originalKeyString,
      preferredModifier: this.preferredModifier,
      ...(overwrite ? attributes : {}),
    });
  }
}

export default Key;<|MERGE_RESOLUTION|>--- conflicted
+++ resolved
@@ -432,9 +432,14 @@
     return this.toNumeral(key).toString();
   }
 
-<<<<<<< HEAD
-  toString({ showMinor = true } = {}): string {
-    return `${this.note}${showMinor ? this.minorSign : ''}`;
+  toString({ showMinor = true, useUnicodeModifier = false } = {}): string {
+    let { note } = this;
+
+    if (useUnicodeModifier) {
+      note = note.replace('#', '\u266f').replace('b', '\u266d');
+    }
+
+    return `${note}${showMinor ? this.minorSign : ''}`;
   }
 
   get note(): string {
@@ -464,12 +469,6 @@
     switch (this.type) {
       case SYMBOL:
         return 'm';
-=======
-  toString({ showMinor = true, useUnicodeModifier = false } = {}): string {
-    switch (this.note.type) {
-      case SYMBOL:
-        return this.formatChordSymbolString(showMinor, useUnicodeModifier);
->>>>>>> bfcc3cac
       case NUMERIC:
         return this.isNaturalMinor() ? '' : 'm';
       default:
@@ -477,15 +476,13 @@
     }
   }
 
-<<<<<<< HEAD
-  private isNaturalMinor() {
-    this.ensureGrade();
-=======
   private formatChordSymbolString(showMinor: boolean, unicodeModifier: boolean): string {
     const modifier = unicodeModifier ? this.unicodeModifier : this.modifier;
     return `${this.note}${modifier || ''}${this.minor && showMinor ? 'm' : ''}`;
   }
->>>>>>> bfcc3cac
+
+  private isNaturalMinor() {
+    this.ensureGrade();
 
     if (!this.grade) {
       throw new Error('Expected grade to be set, but it is is still empty.');

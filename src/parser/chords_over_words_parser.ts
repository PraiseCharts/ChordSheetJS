import Song from '../chord_sheet/song';
import ParserWarning from './parser_warning';
<<<<<<< HEAD
import { parse, ParseOptions } from './chords_over_words_peg_parser';
=======
import { parse, ParseOptions } from './chords_over_words/peg_parser';
>>>>>>> e992fef6
import { normalizeLineEndings } from '../utilities';
import ChordSheetSerializer from '../chord_sheet_serializer';
import NullTracer from './null_tracer';

export type ChordsOverWordsParserOptions = ParseOptions & {
  softLineBreaks?: boolean;
};

export type ChordsOverWordsParserOptions = ParseOptions & {
  softLineBreaks?: boolean;
};

/**
 * Parses a chords over words sheet into a song
 *
 * It support "regular" chord sheets:
 *
 *            Am         C/G        F          C
 *     Let it be, let it be, let it be, let it be
 *     C                G              F  C/E Dm C
 *     Whisper words of wisdom, let it be
 *
 * Additionally, some chordpro features have been "ported back". For example, you can use chordpro directives:
 *
 *     {title: Let it be}
 *     {key: C}
 *     Chorus 1:
 *            Am
 *     Let it be
 *
 * For convenience, you can leave out the brackets:
 *
 *     title: Let it be
 *     Chorus 1:
 *            Am
 *     Let it be
 *
 * You can even use a markdown style frontmatter separator to separate the header from the song:
 *
 *     title: Let it be
 *     key: C
 *     ---
 *     Chorus 1:
 *            Am         C/G        F          C
 *     Let it be, let it be, let it be, let it be
 *     C                G              F  C/E Dm C
 *     Whisper words of wisdom, let it be
 *
 * `ChordsOverWordsParser` is the better version of `ChordSheetParser`, which is deprecated.
 */
class ChordsOverWordsParser {
  song?: Song;

  /**
   * All warnings raised during parsing the chord sheet
   * @member
   * @type {ParserWarning[]}
   */
  get warnings(): ParserWarning[] {
    return this.song?.warnings || [];
  }

  /**
   * Parses a chords over words sheet into a song
   * @param {string} chordSheet the chords over words sheet
   * @param {ChordsOverWordsParserOptions} options Parser options.
   * @param {ChordsOverWordsParserOptions.softLineBreaks} options.softLineBreaks=false If true, a backslash
   * followed by a space is treated as a soft line break
   * @see https://peggyjs.org/documentation.html#using-the-parser
   * @returns {Song} The parsed song
   */
  parse(chordSheet: string, options?: ChordsOverWordsParserOptions): Song {
<<<<<<< HEAD
    const ast = parse(normalizeLineEndings(chordSheet), options);
=======
    const ast = parse(
      normalizeLineEndings(chordSheet),
      { tracer: new NullTracer(), ...options },
    );

>>>>>>> e992fef6
    this.song = new ChordSheetSerializer().deserialize(ast);
    return this.song;
  }
}

export default ChordsOverWordsParser;<|MERGE_RESOLUTION|>--- conflicted
+++ resolved
@@ -1,17 +1,9 @@
 import Song from '../chord_sheet/song';
 import ParserWarning from './parser_warning';
-<<<<<<< HEAD
-import { parse, ParseOptions } from './chords_over_words_peg_parser';
-=======
 import { parse, ParseOptions } from './chords_over_words/peg_parser';
->>>>>>> e992fef6
 import { normalizeLineEndings } from '../utilities';
 import ChordSheetSerializer from '../chord_sheet_serializer';
 import NullTracer from './null_tracer';
-
-export type ChordsOverWordsParserOptions = ParseOptions & {
-  softLineBreaks?: boolean;
-};
 
 export type ChordsOverWordsParserOptions = ParseOptions & {
   softLineBreaks?: boolean;
@@ -77,15 +69,10 @@
    * @returns {Song} The parsed song
    */
   parse(chordSheet: string, options?: ChordsOverWordsParserOptions): Song {
-<<<<<<< HEAD
-    const ast = parse(normalizeLineEndings(chordSheet), options);
-=======
     const ast = parse(
       normalizeLineEndings(chordSheet),
       { tracer: new NullTracer(), ...options },
     );
-
->>>>>>> e992fef6
     this.song = new ChordSheetSerializer().deserialize(ast);
     return this.song;
   }

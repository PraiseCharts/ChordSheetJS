--- conflicted
+++ resolved
@@ -40,8 +40,6 @@
    * @deprecated
    */
   constructor({ preserveWhitespace = true }: { preserveWhitespace?: boolean } = {}) {
-<<<<<<< HEAD
-=======
     deprecate(
       `ChordSheetParser is deprecated, please use ChordsOverWordsParser. 
 
@@ -49,7 +47,6 @@
 support for many variations. Besides that, some chordpro feature have been ported back 
 to ChordsOverWordsParser, which adds some interesting functionality.`,
     );
->>>>>>> 039aa11a
     this.preserveWhitespace = preserveWhitespace;
   }
 
@@ -102,11 +99,7 @@
       this.song = song;
     }
 
-<<<<<<< HEAD
-    this.lines = document.split('\n');
-=======
     this.lines = normalizeLineEndings(document).split('\n');
->>>>>>> 039aa11a
     this.currentLine = 0;
     this.lineCount = this.lines.length;
     this.processingText = true;

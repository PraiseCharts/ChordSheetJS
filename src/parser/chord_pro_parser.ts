--- conflicted
+++ resolved
@@ -3,11 +3,8 @@
 import ParserWarning from './parser_warning';
 import { normalizeLineEndings } from '../utilities';
 import ChordSheetSerializer from '../chord_sheet_serializer';
-<<<<<<< HEAD
 import { SerializedSong } from '../serialized_types';
-=======
 import NullTracer from './null_tracer';
->>>>>>> e992fef6
 
 export type ChordProParserOptions = ParseOptions & {
   softLineBreaks?: boolean;
@@ -38,15 +35,11 @@
    * @returns {Song} The parsed song
    */
   parse(chordSheet: string, options?: ChordProParserOptions): Song {
-<<<<<<< HEAD
-    const ast = parse(normalizeLineEndings(chordSheet), options) as SerializedSong;
-=======
     const ast = parse(
       normalizeLineEndings(chordSheet),
       { tracer: new NullTracer(), ...options },
-    );
+    ) as SerializedSong;
 
->>>>>>> e992fef6
     this.song = new ChordSheetSerializer().deserialize(ast);
     return this.song;
   }

<<<<<<< HEAD
import Song from '../chord_sheet/song';
import PegBasedParser from './peg_based_parser';
import { parse } from './chord_pro_peg_parser';
=======
import PegBasedParser from './peg_based_parser';
import { parse } from './chord_pro_peg_parser';
import Song from '../chord_sheet/song';
>>>>>>> 039aa11a

/**
 * Parses a ChordPro chord sheet
 */
class ChordProParser extends PegBasedParser {
  /**
   * Parses a ChordPro chord sheet into a song
   * @param {string} chordProChordSheet the ChordPro chord sheet
   * @returns {Song} The parsed song
   */
  parse(chordProChordSheet: string): Song {
    return this.parseWithParser(chordProChordSheet, parse);
  }
}

export default ChordProParser;<|MERGE_RESOLUTION|>--- conflicted
+++ resolved
@@ -1,12 +1,6 @@
-<<<<<<< HEAD
-import Song from '../chord_sheet/song';
-import PegBasedParser from './peg_based_parser';
-import { parse } from './chord_pro_peg_parser';
-=======
 import PegBasedParser from './peg_based_parser';
 import { parse } from './chord_pro_peg_parser';
 import Song from '../chord_sheet/song';
->>>>>>> 039aa11a
 
 /**
  * Parses a ChordPro chord sheet

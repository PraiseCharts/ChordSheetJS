--- conflicted
+++ resolved
@@ -66,10 +66,7 @@
 function constructChordLyricsPairs(
   chords: Chord[],
   lyrics: string,
-<<<<<<< HEAD
-=======
-  chopFirstWord: boolean,
->>>>>>> 14d2055e
+  chopFirstWord: boolean,
 ): (SerializedChordLyricsPair | SerializedSoftLineBreak)[] {
   return chords.map((chord, i) => {
     const nextChord = chords[i + 1];

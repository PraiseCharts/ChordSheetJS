import { chopFirstWord } from '../parser_helpers';

import {
  SerializedChord,
  SerializedChordLyricsPair,
  SerializedLine,
  SerializedSoftLineBreak,
} from '../../serialized_types';

type CarriageReturn = '\r';
type LineFeed = '\n';
type CarriageReturnLineFeed = '\r\n';
type NewLine = CarriageReturn | LineFeed | CarriageReturnLineFeed;

type Lyrics = string;
type Chord = { column: number, value: string } & SerializedChord;

interface RhythmSymbol {
  type: 'symbol',
  value: '/' | '|' | '-' | 'x',
  column: number,
}

type DirectionLine = SerializedLine;
type InlineMetadata = SerializedLine;

interface ChordsLine {
  type: 'chordsLine',
  items: (Chord | RhythmSymbol)[]
}

interface LyricsLine {
  type: 'lyricsLine',
  content: Lyrics,
}

type ChordSheetLine = DirectionLine | InlineMetadata | ChordsLine | LyricsLine;

function combineChordSheetLines(
  newLine: NewLine | null,
  lines: ChordSheetLine[],
  trailingLine: ChordSheetLine | null,
): ChordSheetLine[] {
  const hasEmptyLine = newLine && newLine.length > 0;
  const emptyLines = (hasEmptyLine ? [{ type: 'line', items: [] }] : []) as ChordSheetLine[];
  return [...emptyLines, ...lines, trailingLine].filter((x) => x !== null);
}

function applySoftLineBreaks(line: string): (SerializedSoftLineBreak | SerializedChordLyricsPair | null)[] {
  return line
    .split(/\\\s+/)
    .flatMap((lyric, index) => ([
      index === 0 ? null : { type: 'softLineBreak' },
      lyric.length === 0 ? null : { type: 'chordLyricsPair', chords: '', lyrics: lyric },
    ]));
}

type ChordProperties = Omit<Chord, 'type'>;

function chordProperties(chord: Chord): ChordProperties {
  // Disable no-unused-vars until destructuredObjectIgnorePattern is available
<<<<<<< HEAD
  // eslint-disable-next-line @typescript-eslint/no-unused-vars
=======
>>>>>>> 0193e32a
  const { type: _type, ...properties } = chord;
  return properties;
}

function constructChordLyricsPairs(
  chords: Chord[],
  lyrics: string,
): (SerializedChordLyricsPair | SerializedSoftLineBreak)[] {
  return chords.map((chord, i) => {
    const nextChord = chords[i + 1];
    const start = chord.column - 1;
    const end = nextChord ? nextChord.column - 1 : lyrics.length;
    const pairLyrics = lyrics.substring(start, end);
    const [firstWord, rest] = chopFirstWord(pairLyrics);
    const chordData = (chord.type === 'chord') ? { chord: chordProperties(chord) } : { chords: chord.value };

    if (rest) {
      return [
        { ...chordData, type: 'chordLyricsPair', lyrics: `${firstWord} ` } as SerializedChordLyricsPair,
        ...applySoftLineBreaks(rest),
      ].filter((x) => x !== null);
    }

    return { ...chordData, type: 'chordLyricsPair', lyrics: firstWord } as SerializedChordLyricsPair;
  }).flat();
}

function pairChordsWithLyrics(chordsLine: ChordsLine, lyricsLine: LyricsLine): SerializedLine {
  const { content: lyrics } = lyricsLine;

  const chords = chordsLine.items as Chord[];
  const chordLyricsPairs = constructChordLyricsPairs(chords, lyrics);
  const firstChord = chords[0];

  if (firstChord && firstChord.column > 1) {
    const firstChordPosition = firstChord.column;

    if (firstChordPosition > 0) {
      chordLyricsPairs.unshift({
        type: 'chordLyricsPair',
        chords: '',
        lyrics: lyrics.substring(0, firstChordPosition - 1),
      });
    }
  }

  return { type: 'line', items: chordLyricsPairs };
}

function lyricsStringToLine(lyrics: string): SerializedLine {
  return {
    type: 'line',
    items: [
      {
        type: 'chordLyricsPair',
        chords: '',
        lyrics,
      },
    ],
  };
}

function chordsLineItemToChordLyricsPair(item: Chord | RhythmSymbol): SerializedChordLyricsPair {
  switch (item.type) {
    case 'chord':
      return {
        type: 'chordLyricsPair', chord: item, chords: '', lyrics: null,
      };
    case 'symbol':
      return { type: 'chordLyricsPair', chords: item.value, lyrics: null };
    default:
      throw new Error(`Unexpected chordsLine item ${item}`);
  }
}

function chordsToLine(chordsLine: ChordsLine): SerializedLine {
  return {
    type: 'line',
    items: chordsLine.items.map((item) => chordsLineItemToChordLyricsPair(item)),
  };
}

function lyricsToLine(lyricsLine: LyricsLine): SerializedLine {
  const { content } = lyricsLine;

  if (content && content.length > 0) {
    return lyricsStringToLine(content);
  }

  return { type: 'line', items: [] };
}

function buildLine(chordSheetLine: ChordSheetLine, nextLine: ChordSheetLine): [SerializedLine, boolean] {
  const { type } = chordSheetLine;

  if (type === 'lyricsLine') {
    return [lyricsToLine(chordSheetLine), false];
  } if (type === 'chordsLine') {
    if (nextLine && nextLine.type === 'lyricsLine' && nextLine.content && nextLine.content.length > 0) {
      return [pairChordsWithLyrics(chordSheetLine, nextLine), true];
    }
    return [chordsToLine(chordSheetLine), false];
  }
  return [chordSheetLine, false];
}

function arrangeChordSheetLines(chordSheetLines: ChordSheetLine[]): SerializedLine[] {
  const arrangedLines: SerializedLine[] = [];
  let lineIndex = 0;
  const lastLineIndex = chordSheetLines.length - 1;

  while (lineIndex <= lastLineIndex) {
    const chordSheetLine = chordSheetLines[lineIndex];
    const nextLine = chordSheetLines[lineIndex + 1];
    const [arrangedLine, skipNextLine] = buildLine(chordSheetLine, nextLine);
    arrangedLines.push(arrangedLine);
    lineIndex += (skipNextLine ? 2 : 1);
  }

  return arrangedLines;
}

export function composeChordSheetContents(
  newLine: NewLine | null,
  lines: ChordSheetLine[],
  trailingLine: ChordSheetLine | null,
) {
  const allLines = combineChordSheetLines(newLine, lines, trailingLine);
  return arrangeChordSheetLines(allLines);
}<|MERGE_RESOLUTION|>--- conflicted
+++ resolved
@@ -59,10 +59,6 @@
 
 function chordProperties(chord: Chord): ChordProperties {
   // Disable no-unused-vars until destructuredObjectIgnorePattern is available
-<<<<<<< HEAD
-  // eslint-disable-next-line @typescript-eslint/no-unused-vars
-=======
->>>>>>> 0193e32a
   const { type: _type, ...properties } = chord;
   return properties;
 }

import ChordLyricsPair from './chord_sheet/chord_lyrics_pair';
import Tag from './chord_sheet/tag';
import { INDETERMINATE, NONE } from './constants';
import { hasChordContents, isEmptyString, isEvaluatable } from './utilities';
import Item from './chord_sheet/item';
import Line from './chord_sheet/line';
import Paragraph from './chord_sheet/paragraph';
import Metadata from './chord_sheet/metadata';
import Configuration from './formatter/configuration/configuration';
import Evaluatable from './chord_sheet/chord_pro/evaluatable';
import Font from './chord_sheet/font';
import { renderChord } from './helpers';

interface EachCallback {
  (_item: any): string;
}

interface WhenCallback {
  (): string;
}

<<<<<<< HEAD
export { isEvaluatable } from './utilities';
=======
export { hasChordContents, isEvaluatable } from './utilities';
>>>>>>> a1351178
export { renderChord } from './helpers';

export const isChordLyricsPair = (item: Item): boolean => item instanceof ChordLyricsPair;

export const lineHasContents = (line: Line): boolean => line.items.some((item: Item) => item.isRenderable());

export const isTag = (item: Item): boolean => item instanceof Tag;

export const isComment = (item: Tag): boolean => item.name === 'comment';

export function stripHTML(string: string): string {
  return string.trim().replace(/(<\/[a-z]+>)\s+(<)/g, '$1$2').replace(/(\n)\s+/g, '');
}

export function each(collection: any[], callback: EachCallback): string {
  return collection.map(callback).join('');
}

export function when(condition: any, callback: WhenCallback): string {
  return condition ? callback() : '';
}

export const hasTextContents = (line: Line): boolean => (
  line.items.some((item) => (
    (item instanceof ChordLyricsPair && !isEmptyString(item.lyrics))
    || (item instanceof Tag && item.isRenderable())
    || isEvaluatable(item)
  ))
);

export const lineClasses = (line: Line): string => {
  const classes = ['row'];

  if (!lineHasContents(line)) {
    classes.push('empty-line');
  }

  return classes.join(' ');
};

export const paragraphClasses = (paragraph: Paragraph): string => {
  const classes = ['paragraph'];

  if (paragraph.type !== INDETERMINATE && paragraph.type !== NONE) {
    classes.push(paragraph.type);
  }

  return classes.join(' ');
};

export const evaluate = (item: Evaluatable, metadata: Metadata, configuration: Configuration): string => (
  item.evaluate(metadata, configuration.get('metadata.separator'))
);

export function fontStyleTag(font: Font) {
  const cssString = font.toCssString();

  if (cssString) {
    return ` style="${cssString}"`;
  }

  return '';
}

export default {
  isEvaluatable,
  isChordLyricsPair,
  lineHasContents,
  isTag,
  isComment,
  stripHTML,
  each,
  when,
  hasTextContents,
  lineClasses,
  paragraphClasses,
  evaluate,
  fontStyleTag,
  renderChord,
  hasChordContents,
};<|MERGE_RESOLUTION|>--- conflicted
+++ resolved
@@ -19,11 +19,7 @@
   (): string;
 }
 
-<<<<<<< HEAD
-export { isEvaluatable } from './utilities';
-=======
 export { hasChordContents, isEvaluatable } from './utilities';
->>>>>>> a1351178
 export { renderChord } from './helpers';
 
 export const isChordLyricsPair = (item: Item): boolean => item instanceof ChordLyricsPair;

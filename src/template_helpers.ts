import ChordLyricsPair from './chord_sheet/chord_lyrics_pair';
import Tag from './chord_sheet/tag';
import { INDETERMINATE, NONE } from './constants';
import { hasChordContents, isEmptyString, isEvaluatable } from './utilities';
import Item from './chord_sheet/item';
import Line from './chord_sheet/line';
import Paragraph from './chord_sheet/paragraph';
import Metadata from './chord_sheet/metadata';
import Configuration, { defaultDelegate, Delegate } from './formatter/configuration/configuration';
import Evaluatable from './chord_sheet/chord_pro/evaluatable';
import Font from './chord_sheet/font';
import { renderChord } from './helpers';
import When from './template_helpers/when';
import { Literal, SoftLineBreak } from './index';
import WhenCallback from './template_helpers/when_callback';

type EachCallback = (_item: any) => string;

export { hasChordContents, isEvaluatable } from './utilities';
export { renderChord } from './helpers';

export function isChordLyricsPair(item: Item): boolean {
  return item instanceof ChordLyricsPair;
}

export function lineHasContents(line: Line): boolean {
  return line.items.some((item: Item) => item.isRenderable());
}

<<<<<<< HEAD
export const isTag = (item: Item): boolean => item instanceof Tag && typeof item.isSectionDelimiter === 'function';
=======
export function isTag(item: Item): boolean {
  return item instanceof Tag;
}
>>>>>>> c111d0e1

export function isLiteral(item: Item): boolean {
  return item instanceof Literal;
}

export function isComment(item: Tag): boolean {
  return item.name === 'comment';
}

export const isColumnBreak = (item: Item): boolean => item instanceof Tag && item.name === 'column_break';

export const isSoftLineBreak = (item: Item): boolean => item instanceof SoftLineBreak;

export function stripHTML(string: string): string {
  return string
    .trim()
    .replace(/(<\/[a-z]+>)\s+(<)/g, '$1$2')
    .replace(/(>)\s+(<\/[a-z]+>)/g, '$1$2')
    .replace(/(\n)\s+/g, '');
}

export function newlinesToBreaks(string: string): string {
  return string.replace(/\n/g, '<br>');
}

export function renderSection(paragraph: Paragraph, configuration: Configuration): string {
  const delegate: Delegate = configuration.delegates[paragraph.type] || defaultDelegate;

  return delegate(paragraph.contents);
}

export function each(collection: any[], callback: EachCallback): string {
  return collection.map(callback).join('');
}

export function when(condition: any, callback?: WhenCallback): When {
  return new When(condition, callback);
}

<<<<<<< HEAD
export const hasTextContents = (line: Line): boolean => (
  line.items.some((item) => (
    (item instanceof ChordLyricsPair && !isEmptyString(item.lyrics)) ||
    (item instanceof Tag && item.isRenderable()) ||
    isEvaluatable(item)
  ))
);
=======
export function hasTextContents(line: Line): boolean {
  return line.items.some((item) => (
    (item instanceof ChordLyricsPair && !isEmptyString(item.lyrics)) ||
    (item instanceof Tag && item.isRenderable()) ||
    isEvaluatable(item)
  ));
}
>>>>>>> c111d0e1

export function lineClasses(line: Line): string {
  const classes = ['row'];

  if (!lineHasContents(line)) {
    classes.push('empty-line');
  }

  return classes.join(' ');
}

export function paragraphClasses(paragraph: Paragraph): string {
  const classes = ['paragraph'];

  if (paragraph.type !== INDETERMINATE && paragraph.type !== NONE) {
    classes.push(paragraph.type);
  }

  return classes.join(' ');
}

export function evaluate(item: Evaluatable, metadata: Metadata, configuration: Configuration): string {
  return item.evaluate(metadata, configuration.metadataSeparator);
}

export function fontStyleTag(font: Font): string {
  const cssString = font.toCssString();

  if (cssString) {
    return ` style="${cssString}"`;
  }

  return '';
}

export default {
  isEvaluatable,
  isChordLyricsPair,
  lineHasContents,
  isTag,
  isComment,
  isColumnBreak,
  stripHTML,
  each,
  when,
  hasTextContents,
  lineClasses,
  paragraphClasses,
  evaluate,
  fontStyleTag,
  renderChord,
  hasChordContents,
};<|MERGE_RESOLUTION|>--- conflicted
+++ resolved
@@ -27,13 +27,9 @@
   return line.items.some((item: Item) => item.isRenderable());
 }
 
-<<<<<<< HEAD
-export const isTag = (item: Item): boolean => item instanceof Tag && typeof item.isSectionDelimiter === 'function';
-=======
 export function isTag(item: Item): boolean {
   return item instanceof Tag;
 }
->>>>>>> c111d0e1
 
 export function isLiteral(item: Item): boolean {
   return item instanceof Literal;
@@ -73,15 +69,6 @@
   return new When(condition, callback);
 }
 
-<<<<<<< HEAD
-export const hasTextContents = (line: Line): boolean => (
-  line.items.some((item) => (
-    (item instanceof ChordLyricsPair && !isEmptyString(item.lyrics)) ||
-    (item instanceof Tag && item.isRenderable()) ||
-    isEvaluatable(item)
-  ))
-);
-=======
 export function hasTextContents(line: Line): boolean {
   return line.items.some((item) => (
     (item instanceof ChordLyricsPair && !isEmptyString(item.lyrics)) ||
@@ -89,7 +76,6 @@
     isEvaluatable(item)
   ));
 }
->>>>>>> c111d0e1
 
 export function lineClasses(line: Line): string {
   const classes = ['row'];

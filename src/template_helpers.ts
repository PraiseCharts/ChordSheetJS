import ChordLyricsPair from './chord_sheet/chord_lyrics_pair';
import Tag from './chord_sheet/tag';
import { INDETERMINATE, NONE } from './constants';
import { hasChordContents, isEmptyString, isEvaluatable } from './utilities';
import Item from './chord_sheet/item';
import Line from './chord_sheet/line';
import Paragraph from './chord_sheet/paragraph';
import Metadata from './chord_sheet/metadata';
import Configuration, { defaultDelegate, Delegate } from './formatter/configuration';
import Evaluatable from './chord_sheet/chord_pro/evaluatable';
import Font from './chord_sheet/font';
import { renderChord } from './helpers';
import When from './template_helpers/when';
import { Literal, SoftLineBreak } from './index';
import WhenCallback from './template_helpers/when_callback';
import { HtmlTemplateCssClasses } from './formatter/html_formatter';

type EachCallback = (_item: any) => string;

export { hasChordContents, isEvaluatable } from './utilities';
export { renderChord } from './helpers';

export function isChordLyricsPair(item: Item): boolean {
  return item instanceof ChordLyricsPair;
}

export function lineHasContents(line: Line): boolean {
  return line.items.some((item: Item) => item.isRenderable());
}

export function isTag(item: Item): boolean {
  return item instanceof Tag;
}

export function isLiteral(item: Item): boolean {
  return item instanceof Literal;
}
<<<<<<< HEAD

export function isComment(item: Tag): boolean {
  return item.name === 'comment';
}

export const isColumnBreak = (item: Item): boolean => item instanceof Tag && item.name === 'column_break';

export const isSoftLineBreak = (item: Item): boolean => item instanceof SoftLineBreak;
=======

export function isComment(item: Tag): boolean {
  return item.name === 'comment';
}
>>>>>>> 14d2055e

export function stripHTML(string: string): string {
  return string
    .trim()
    .replace(/(<\/[a-z]+>)\s+(<)/g, '$1$2')
    .replace(/(>)\s+(<\/[a-z]+>)/g, '$1$2')
    .replace(/(\n)\s+/g, '');
}

export function newlinesToBreaks(string: string): string {
  return string.replace(/\n/g, '<br>');
}

export function renderSection(paragraph: Paragraph, configuration: Configuration): string {
  const delegate: Delegate = configuration.delegates[paragraph.type] || defaultDelegate;

  return delegate(paragraph.contents);
}

export function each(collection: any[], callback: EachCallback): string {
  return collection.map(callback).join('');
}

export function when(condition: any, callback?: WhenCallback): When {
  return new When(condition, callback);
}

export function hasTextContents(line: Line): boolean {
  return line.items.some((item) => (
    (item instanceof ChordLyricsPair && !isEmptyString(item.lyrics)) ||
    (item instanceof Tag && item.isRenderable()) ||
    isEvaluatable(item)
  ));
}

<<<<<<< HEAD
export function lineClasses(line: Line): string {
  const classes = ['row'];
=======
export function lineClasses(line: Line, cssClasses: HtmlTemplateCssClasses): string {
  const classes = [cssClasses.row];
>>>>>>> 14d2055e

  if (!lineHasContents(line)) {
    classes.push(cssClasses.emptyLine);
  }

  return classes.join(' ');
}

<<<<<<< HEAD
export function paragraphClasses(paragraph: Paragraph): string {
  const classes = ['paragraph'];
=======
export function paragraphClasses(paragraph: Paragraph, cssClasses: HtmlTemplateCssClasses): string {
  const classes = [cssClasses.paragraph];
>>>>>>> 14d2055e

  if (paragraph.type !== INDETERMINATE && paragraph.type !== NONE) {
    classes.push(paragraph.type);
  }

  return classes.join(' ');
}

export function evaluate(item: Evaluatable, metadata: Metadata, configuration: Configuration): string {
<<<<<<< HEAD
  return item.evaluate(metadata, configuration.metadataSeparator);
=======
  return item.evaluate(metadata, configuration.metadata.separator);
>>>>>>> 14d2055e
}

export function fontStyleTag(font: Font): string {
  const cssString = font.toCssString();

  if (cssString) {
    return ` style="${cssString}"`;
  }

  return '';
}

export default {
  isEvaluatable,
  isChordLyricsPair,
  lineHasContents,
  isTag,
  isComment,
  isColumnBreak,
  stripHTML,
  each,
  when,
  hasTextContents,
  lineClasses,
  paragraphClasses,
  evaluate,
  fontStyleTag,
  renderChord,
  hasChordContents,
};<|MERGE_RESOLUTION|>--- conflicted
+++ resolved
@@ -35,21 +35,18 @@
 export function isLiteral(item: Item): boolean {
   return item instanceof Literal;
 }
-<<<<<<< HEAD
 
 export function isComment(item: Tag): boolean {
   return item.name === 'comment';
 }
 
-export const isColumnBreak = (item: Item): boolean => item instanceof Tag && item.name === 'column_break';
+export function isColumnBreak(item: Item): boolean {
+  return item instanceof Tag && item.name === 'column_break';
+}
 
-export const isSoftLineBreak = (item: Item): boolean => item instanceof SoftLineBreak;
-=======
-
-export function isComment(item: Tag): boolean {
-  return item.name === 'comment';
+export function isSoftLineBreak(item: Item): boolean {
+  return item instanceof SoftLineBreak;
 }
->>>>>>> 14d2055e
 
 export function stripHTML(string: string): string {
   return string
@@ -85,13 +82,8 @@
   ));
 }
 
-<<<<<<< HEAD
-export function lineClasses(line: Line): string {
-  const classes = ['row'];
-=======
 export function lineClasses(line: Line, cssClasses: HtmlTemplateCssClasses): string {
   const classes = [cssClasses.row];
->>>>>>> 14d2055e
 
   if (!lineHasContents(line)) {
     classes.push(cssClasses.emptyLine);
@@ -100,13 +92,8 @@
   return classes.join(' ');
 }
 
-<<<<<<< HEAD
-export function paragraphClasses(paragraph: Paragraph): string {
-  const classes = ['paragraph'];
-=======
 export function paragraphClasses(paragraph: Paragraph, cssClasses: HtmlTemplateCssClasses): string {
   const classes = [cssClasses.paragraph];
->>>>>>> 14d2055e
 
   if (paragraph.type !== INDETERMINATE && paragraph.type !== NONE) {
     classes.push(paragraph.type);
@@ -116,11 +103,7 @@
 }
 
 export function evaluate(item: Evaluatable, metadata: Metadata, configuration: Configuration): string {
-<<<<<<< HEAD
-  return item.evaluate(metadata, configuration.metadataSeparator);
-=======
   return item.evaluate(metadata, configuration.metadata.separator);
->>>>>>> 14d2055e
 }
 
 export function fontStyleTag(font: Font): string {

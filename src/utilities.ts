--- conflicted
+++ resolved
@@ -1,19 +1,12 @@
 import Line from './chord_sheet/line';
 import ChordLyricsPair from './chord_sheet/chord_lyrics_pair';
 import Item from './chord_sheet/item';
-<<<<<<< HEAD
-import {
-  ChordType, FLAT, MAJOR, MINOR, Modifier, ModifierMaybe, NO_MODIFIER, NUMERAL, SHARP,
-} from './constants';
-import { GRADE_TO_KEY } from './scales';
-=======
 import { GRADE_TO_KEY } from './scales';
 import SUFFIX_MAPPING from './normalize_mappings/suffix-normalize-mapping';
 
 import {
   ChordType, MAJOR, MINOR, Modifier, ModifierMaybe, NO_MODIFIER, NUMERAL, SHARP,
 } from './constants';
->>>>>>> adbee05d
 
 export const hasChordContents = (line: Line): boolean => (
   line.items.some((item) => (item instanceof ChordLyricsPair) && !!item.chords)
@@ -92,34 +85,6 @@
   return string.replace(/\r\n?/g, '\n');
 }
 
-<<<<<<< HEAD
-export function gradeToKey(
-  type: ChordType,
-  modifier: ModifierMaybe | null,
-  preferredModifier: Modifier | null,
-  grade: number,
-  minor: boolean,
-): string {
-  const grades = GRADE_TO_KEY[type];
-  const mode = (minor ? MINOR : MAJOR);
-  let key: string | null = null;
-
-  if (modifier === SHARP || modifier === FLAT) {
-    key = grades[mode][modifier][grade];
-  }
-
-  if (!key) {
-    key = grades[mode][NO_MODIFIER][grade];
-  }
-
-  if (!key && preferredModifier) {
-    key = grades[mode][preferredModifier][grade];
-  }
-
-  if (!key) {
-    key = grades[mode][SHARP][grade];
-  }
-=======
 class GradeSet {
   grades: Record<ModifierMaybe, Record<number, string>>;
 
@@ -179,7 +144,6 @@
   let key = determineKey({
     type, modifier, preferredModifier, grade, minor,
   });
->>>>>>> adbee05d
 
   if (!key) {
     throw new Error(
@@ -198,8 +162,6 @@
   }
 
   return key;
-<<<<<<< HEAD
-=======
 }
 
 export function normalizeChordSuffix(suffix: string | null): string | null {
@@ -212,5 +174,4 @@
   }
 
   return SUFFIX_MAPPING[suffix] || suffix;
->>>>>>> adbee05d
 }
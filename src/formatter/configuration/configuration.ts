import lodashGet from 'lodash.get';

import MetadataConfiguration from './metadata_configuration';
import Key from '../../key';

export type ConfigurationProperties = Record<string, any> & {
  evaluate?: boolean,
  metadata?: {
    separator: string,
  },
  key?: Key | string | null,
<<<<<<< HEAD
=======
  expandChorusDirective?: boolean,
  useUnicodeModifiers?: boolean,
  normalizeChords?: boolean,
>>>>>>> bfcc3cac
}

export const defaultConfiguration: ConfigurationProperties = {
  evaluate: false,
  metadata: { separator: ',' },
  key: null,
<<<<<<< HEAD
=======
  expandChorusDirective: false,
  useUnicodeModifiers: false,
  normalizeChords: true,
>>>>>>> bfcc3cac
};

class Configuration {
  metadata: MetadataConfiguration;

  evaluate: boolean;

  key: Key | null;

  configuration: Record<string, any>;

  expandChorusDirective: boolean;

  useUnicodeModifiers: boolean;

  normalizeChords: boolean;

  constructor(configuration: ConfigurationProperties = defaultConfiguration) {
    const mergedConfig: ConfigurationProperties = { ...defaultConfiguration, ...configuration };
    this.evaluate = !!mergedConfig.evaluate;
    this.expandChorusDirective = !!mergedConfig.expandChorusDirective;
    this.useUnicodeModifiers = !!mergedConfig.useUnicodeModifiers;
    this.normalizeChords = !!mergedConfig.normalizeChords;
    this.metadata = new MetadataConfiguration(configuration.metadata);
    this.key = configuration.key ? Key.wrap(configuration.key) : null;
    this.configuration = configuration;
  }

  get(key: string): string {
    return lodashGet(this, key);
  }
}

export default Configuration;<|MERGE_RESOLUTION|>--- conflicted
+++ resolved
@@ -9,24 +9,18 @@
     separator: string,
   },
   key?: Key | string | null,
-<<<<<<< HEAD
-=======
   expandChorusDirective?: boolean,
   useUnicodeModifiers?: boolean,
   normalizeChords?: boolean,
->>>>>>> bfcc3cac
 }
 
 export const defaultConfiguration: ConfigurationProperties = {
   evaluate: false,
   metadata: { separator: ',' },
   key: null,
-<<<<<<< HEAD
-=======
   expandChorusDirective: false,
   useUnicodeModifiers: false,
   normalizeChords: true,
->>>>>>> bfcc3cac
 };
 
 class Configuration {

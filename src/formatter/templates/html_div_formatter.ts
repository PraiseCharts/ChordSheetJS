import { HtmlTemplateArgs } from "../html_formatter";
import { renderChord } from '../../helpers';

import {
  each,
  evaluate, fontStyleTag,
  isChordLyricsPair,
  isComment,
  isEvaluatable,
  isTag, keep,
  lineClasses,
  lineHasContents,
  paragraphClasses,
  stripHTML,
  when,
} from '../../template_helpers';

export default (
  {
    configuration,
    configuration: {
      key,
    },
    song,
    renderBlankLines = false,
    song: {
      title,
      subtitle,
      metadata,
    },
    bodyParagraphs,
  }: HtmlTemplateArgs,
): string => stripHTML(`
  ${ when(title, () => `<h1>${ title }</h1>`) }
  ${ when(subtitle, () => `<h2>${ subtitle }</h2>`) }
  
  <div class="chord-sheet">
    ${ each(bodyParagraphs, (paragraph) => `
      <div class="${ paragraphClasses(paragraph) }">
        ${ each(paragraph.lines, (line) => `
          ${ when(renderBlankLines || lineHasContents(line), () => `
            <div class="${ lineClasses(line) }">
              ${ each(line.items, (item) => `
                ${ when(isChordLyricsPair(item), () => `
                  <div class="column">
<<<<<<< HEAD
                    ${ keep([renderChord(item.chords, line, song, key)], ([renderedChord]) => `
                      <div class="chord"${ renderedChord ? fontStyleTag(line.chordFont) : '' }>${ renderedChord }</div>
                    `) }
                    <div class="lyrics"${ item.lyrics ? fontStyleTag(line.textFont) : '' }>${ item.lyrics }</div>
=======
                    <div class="chord"${ fontStyleTag(line.chordFont) }>${ 
                      renderChord(
                        item.chords, 
                        line, 
                        song, 
                        {
                          renderKey: key, 
                          useUnicodeModifier: configuration.useUnicodeModifiers,
                          normalizeChords: configuration.normalizeChords,
                        }
                      ) 
                    }</div>
                    <div class="lyrics"${ fontStyleTag(line.textFont) }>${ item.lyrics }</div>
>>>>>>> bfcc3cac
                  </div>
                `) }
                
                ${ when(isTag(item), () => `
                  ${ when(isComment(item), () => `
                    <div class="comment">${ item.value }</div>
                  `) }
                  
                  ${ when(item.hasRenderableLabel(), () => `
                    <h3 class="label">${ item.value }</h3>
                  `) }
                `) }
                
                ${ when(isEvaluatable(item), () => `
                  <div class="column">
                    <div class="chord"></div>
                    <div class="lyrics"${ fontStyleTag(line.textFont) }>${ evaluate(item, metadata, configuration) }</div>
                  </div>
                `) }
              `) }
            </div>
          `) }
        `) }
      </div>
    `) }
  </div>
`);<|MERGE_RESOLUTION|>--- conflicted
+++ resolved
@@ -43,12 +43,6 @@
               ${ each(line.items, (item) => `
                 ${ when(isChordLyricsPair(item), () => `
                   <div class="column">
-<<<<<<< HEAD
-                    ${ keep([renderChord(item.chords, line, song, key)], ([renderedChord]) => `
-                      <div class="chord"${ renderedChord ? fontStyleTag(line.chordFont) : '' }>${ renderedChord }</div>
-                    `) }
-                    <div class="lyrics"${ item.lyrics ? fontStyleTag(line.textFont) : '' }>${ item.lyrics }</div>
-=======
                     <div class="chord"${ fontStyleTag(line.chordFont) }>${ 
                       renderChord(
                         item.chords, 
@@ -62,7 +56,6 @@
                       ) 
                     }</div>
                     <div class="lyrics"${ fontStyleTag(line.textFont) }>${ item.lyrics }</div>
->>>>>>> bfcc3cac
                   </div>
                 `) }
                 

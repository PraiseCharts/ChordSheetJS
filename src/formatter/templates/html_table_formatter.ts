--- conflicted
+++ resolved
@@ -35,13 +35,8 @@
     cssClasses: c,
   }: HtmlTemplateArgs,
 ): string => stripHTML(`
-<<<<<<< HEAD
-  ${ when(title, () => `<h1>${ title }</h1>`) }
-  ${ when(subtitle, () => `<h2>${ subtitle }</h2>`) }
-=======
   ${ when(title, () => `<h1 class="${ c.title }">${ title }</h1>`) }
   ${ when(subtitle, () => `<h2 class="${ c.subtitle }">${ subtitle }</h2>`) }
->>>>>>> 14d2055e
 
   ${ when(bodyLines.length > 0, () => `
     <div class="${ c.chordSheet }">
@@ -49,55 +44,32 @@
         <div class="${ paragraphClasses(paragraph, c) }">
           ${ when(paragraph.isLiteral(), () => `
             ${ when(isPresent(paragraph.label), () => `
-<<<<<<< HEAD
-              <table class="row">
-                <tr>
-                  <td>
-                    <h3 class="label">${ paragraph.label }</h3>
-=======
               <table class="${ c.row }">
                 <tr>
                   <td class="${ c.labelWrapper }">
                     <h3 class="${ c.label }">${ paragraph.label }</h3>
->>>>>>> 14d2055e
                   </td>
                 </tr>
               </table>
             `) }
 
-<<<<<<< HEAD
-            <table class="literal">
-              <tr>
-                <td class="contents">${ newlinesToBreaks(renderSection(paragraph, configuration)) }</td>
-=======
             <table class="${ c.literal }">
               <tr>
                 <td class="${ c.literalContents }">${ newlinesToBreaks(renderSection(paragraph, configuration)) }</td>
->>>>>>> 14d2055e
               </tr>
             </table>
           `).else(() => `
             ${ each(paragraph.lines, (line) => `
               ${ when(renderBlankLines || lineHasContents(line), () => `
-<<<<<<< HEAD
-                <table class="${ lineClasses(line) }">
-=======
                 <table class="${ lineClasses(line, c) }">
->>>>>>> 14d2055e
                   ${ when(hasChordContents(line), () => `
                     <tr>
                       ${ each(line.items, (item) => `
                         ${ when(isChordLyricsPair(item), () => `
                           ${ when(item.annotation).then(() => `
-<<<<<<< HEAD
-                            <td class="annotation"${ fontStyleTag(line.chordFont) }>${ item.annotation }</td>
-                          `).else(() => `
-                            <td class="chord"${ fontStyleTag(line.chordFont) }>${
-=======
                             <td class="${ c.annotation }"${ fontStyleTag(line.chordFont) }>${ item.annotation }</td>
                           `).else(() => `
                             <td class="${ c.chord }"${ fontStyleTag(line.chordFont) }>${
->>>>>>> 14d2055e
                               renderChord(
                                 item.chords,
                                 line,
@@ -115,29 +87,10 @@
                       `) }
                     </tr>
                   `) }
-<<<<<<< HEAD
-=======
-
->>>>>>> 14d2055e
                   ${ when(hasTextContents(line), () => `
                     <tr>
                       ${ each(line.items, (item) => `
                         ${ when(isChordLyricsPair(item), () => `
-<<<<<<< HEAD
-                          <td class="lyrics"${ fontStyleTag(line.textFont) }>${ item.lyrics }</td>
-                        `).elseWhen(isTag(item), () => `
-                          ${ when(isComment(item), () => `
-                            <td class="comment"${ fontStyleTag(line.textFont) }>${ item.value }</td>
-                          `) }
-
-                          ${ when(item.hasRenderableLabel(), () => `
-                            <td><h3 class="label"${ fontStyleTag(line.textFont) }>${ item.label }</h3></td>
-                          `) }
-                        `).elseWhen(isLiteral(item), () => `
-                          <td class="literal">${ item.string }</td>
-                        `).elseWhen(isEvaluatable(item), () => `
-                          <td class="lyrics"${ fontStyleTag(line.textFont) }>
-=======
                           <td class="${ c.lyrics }"${ fontStyleTag(line.textFont) }>${ item.lyrics }</td>
                         `).elseWhen(isTag(item), () => `
                           ${ when(isComment(item), () => `
@@ -153,7 +106,6 @@
                           <td class="${ c.literal }">${ item.string }</td>
                         `).elseWhen(isEvaluatable(item), () => `
                           <td class="${ c.lyrics }"${ fontStyleTag(line.textFont) }>
->>>>>>> 14d2055e
                             ${ evaluate(item, metadata, configuration) }
                           </td>
                         `) }

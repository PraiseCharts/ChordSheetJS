import Configuration, { ConfigurationProperties } from './configuration/configuration';

/**
 * Base class for all formatters, taking care of receiving a configuration wrapping that inside a Configuration object
 */
class Formatter {
  configuration: Configuration;

  /**
     * Instantiate
     * @param {Object} [configuration={}] options
     * @param {boolean} [configuration.evaluate=false] Whether or not to evaluate meta expressions.
     * For more info about meta expressions, see: https://bit.ly/2SC9c2u
     * @param {object} [configuration.metadata={}]
<<<<<<< HEAD
     * @param {string} [configuration.metadata.separator=", "] The separator to be used when rendering a metadata value
     * that has multiple values. See: https://bit.ly/2SC9c2u
     * @param {Key|string} [configuration.key=null] The key to use for rendering. The chord sheet will be transposed
     * from the song's original key (as indicated by the `{key}` directive) to the specified key.
     * Note that transposing will only work
     * if the original song key is set.
=======
     * @param {string} [configuration.metadata.separator=", "] The separator to be used when rendering a
     * metadata value that has multiple values. See: https://bit.ly/2SC9c2u
     * @param {Key|string} [configuration.key=null] The key to use for rendering. The chord sheet will be
     * transposed from the song's original key (as indicated by the `{key}` directive) to the specified key.
     * Note that transposing will only work if the original song key is set.
     * @param {boolean} [configuration.expandChorusDirective=false] Whether or not to expand `{chorus}` directives
     * by rendering the last defined chorus inline after the directive.
     * @param {boolean} [configuration.useUnicodeModifiers=false] Whether or not to use unicode flat and sharp
     * symbols.
     * @param {boolean} [configuration.normalizeChords=true] Whether or not to automatically normalize chords
>>>>>>> bfcc3cac
     */
  constructor(configuration: ConfigurationProperties | null = null) {
    this.configuration = new Configuration(configuration || {});
  }
}

export default Formatter;<|MERGE_RESOLUTION|>--- conflicted
+++ resolved
@@ -12,14 +12,6 @@
      * @param {boolean} [configuration.evaluate=false] Whether or not to evaluate meta expressions.
      * For more info about meta expressions, see: https://bit.ly/2SC9c2u
      * @param {object} [configuration.metadata={}]
-<<<<<<< HEAD
-     * @param {string} [configuration.metadata.separator=", "] The separator to be used when rendering a metadata value
-     * that has multiple values. See: https://bit.ly/2SC9c2u
-     * @param {Key|string} [configuration.key=null] The key to use for rendering. The chord sheet will be transposed
-     * from the song's original key (as indicated by the `{key}` directive) to the specified key.
-     * Note that transposing will only work
-     * if the original song key is set.
-=======
      * @param {string} [configuration.metadata.separator=", "] The separator to be used when rendering a
      * metadata value that has multiple values. See: https://bit.ly/2SC9c2u
      * @param {Key|string} [configuration.key=null] The key to use for rendering. The chord sheet will be
@@ -30,7 +22,6 @@
      * @param {boolean} [configuration.useUnicodeModifiers=false] Whether or not to use unicode flat and sharp
      * symbols.
      * @param {boolean} [configuration.normalizeChords=true] Whether or not to automatically normalize chords
->>>>>>> bfcc3cac
      */
   constructor(configuration: ConfigurationProperties | null = null) {
     this.configuration = new Configuration(configuration || {});
